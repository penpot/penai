--- conflicted
+++ resolved
@@ -1,17 +1,14 @@
 {
     "cSpell.words": [
-<<<<<<< HEAD
-        "penpot"
+        "penpot",
+        "penai",
+        "penpot",
+        "Resvg"
     ],
     "python.testing.pytestArgs": [
         "test"
     ],
     "python.testing.unittestEnabled": false,
     "python.testing.pytestEnabled": true
-=======
-        "penai",
-        "penpot",
-        "Resvg"
     ]
->>>>>>> 77e6e883
 }