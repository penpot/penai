--- conflicted
+++ resolved
@@ -105,14 +105,10 @@
 You can also just run `bash docker_build_and_run.sh`, which will do both things
 for you.
 
-<<<<<<< HEAD
-Note: When using the Windows subsystem for Linux (WSL), you might need to adjust the path for the
-=======
 To make a quick check if everything is working , you can run the `pytest` 
 command from the container.
 
-Note: for the WSL subsystem on Windows you might need to adjust the path for the
->>>>>>> f8495e83
+Note: When using the Windows subsystem for Linux (WSL), you might need to adjust the path for the
 volume.
 
 ### Codespaces
