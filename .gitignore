#
.idea
config_local.json
temp
test/log
reports
notebooks/log
/*.iml

# Byte-compiled / optimized / DLL files
__pycache__/
*.py[cod]
*$py.class

# C extensions
*.so

# Distribution / packaging
.Python
build/
develop-eggs/
dist/
downloads/
eggs/
.eggs/
lib/
lib64/
parts/
sdist/
var/
wheels/
pip-wheel-metadata/
share/python-wheels/
*.egg-info/
.installed.cfg
*.egg
MANIFEST

# PyInstaller
#  Usually these files are written by a python script from a template
#  before PyInstaller builds the exe, so as to inject date/other infos into it.
*.manifest
*.spec

# Installer logs
pip-log.txt
pip-delete-this-directory.txt

# Unit test / coverage reports
htmlcov/
.tox/
.nox/
.coverage
.coverage.*
.cache
nosetests.xml
coverage.xml
*.cover
*.py,cover
.hypothesis/
.pytest_cache/

# Translations
*.mo
*.pot

# Django stuff:
*.log
local_settings.py
db.sqlite3
db.sqlite3-journal

# Flask stuff:
instance/
.webassets-cache

# Scrapy stuff:
.scrapy

# Sphinx documentation
docs/_build/

# PyBuilder
target/

# Jupyter Notebook
.ipynb_checkpoints

# IPython
profile_default/
ipython_config.py

# pyenv
.python-version

# pipenv
#   According to pypa/pipenv#598, it is recommended to include Pipfile.lock in version control.
#   However, in case of collaboration, if having platform-specific dependencies or dependencies
#   having no cross-platform support, pipenv may install dependencies that don't work, or not
#   install all needed dependencies.
#Pipfile.lock

# PEP 582; used by e.g. github.com/David-OConnor/pyflow
__pypackages__/

# Celery stuff
celerybeat-schedule
celerybeat.pid

# SageMath parsed files
*.sage.py

# Environments
.env
.venv
env/
venv/
ENV/
env.bak/
venv.bak/

# Spyder project settings
.spyderproject
.spyproject

# Rope project settings
.ropeproject

# mkdocs documentation
/site

# mypy
.mypy_cache/
.dmypy.json
dmypy.json

# Pyre type checker
.pyre/

# reports
pylint.html
.pylint.d

# local data
data/

# mac stuff
.DS_Store

# Penpot stuff
scripts/gfonts.*

# generated files
/results
google-fonts.sqlite

# user-specific scripts
/deploy-penai.sh

<<<<<<< HEAD
# Google Fonts cache
./**/google-fonts.sqlite
=======
scratch/
>>>>>>> b9f98829
<|MERGE_RESOLUTION|>--- conflicted
+++ resolved
@@ -157,9 +157,7 @@
 # user-specific scripts
 /deploy-penai.sh
 
-<<<<<<< HEAD
 # Google Fonts cache
 ./**/google-fonts.sqlite
-=======
-scratch/
->>>>>>> b9f98829
+
+scratch/