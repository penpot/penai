[build-system]
requires = ["poetry-core>=1.0.0"]
build-backend = "poetry.core.masonry.api"

[tool.poetry]
name = "penai"
packages = [{ include = "penai", from = "src" }]
version = "0.1.0"
description = ""
authors = ["appliedAI <m.panchenko@appliedai.de>"]
readme = "README.md"
homepage = "https://github.com/penpot/penai"
classifiers = ["Programming Language :: Python :: 3.11"]
exclude = ["test/*", "examples/*", "docs/*"]

[tool.poetry.dependencies]
python = "^3.11, <3.12"
accsr = "^0.4.7"
cryptography = "^42.0.7"
jsonargparse = "^4.29.0"
lxml = "^5.2.2"
openai = "^1.30.1"
overrides = "^7.7.0"
pandas = "^2.2.1"
pillow = "^10.3.0"
plotly = "^5.19.0"
<<<<<<< HEAD
pptree = "^3.1"
=======
requests = "^2.32.2"
resvg-py = "^0.1.5"
>>>>>>> c78379a1
selenium = "^4.21.0"
webdriver-manager = "^4.0.1"

[tool.poetry.group.dev]
optional = true
[tool.poetry.group.dev.dependencies]
black = { version = "^23.7.0", extras = ["jupyter"] }
cryptography = "^42.0.7"
docutils = "0.20.1"
jinja2 = "*"
jupyter = "^1.0.0"
jupyter-book = "^1.0.0"
mypy = "^1.4.1"
nbqa = "^1.7.1"
nbstripout = "^0.6.1"
poethepoet = "^0.20.0"
pre-commit = "^3.3.3"
pytest = "^8.0.2"
pytest-cov = "*"
pytest-lazy-fixtures = "^1.0.5"
ruff = "^0.4.5"
sphinx = "^7"
sphinx-book-theme = "^1.0.1"
sphinx-comments = "^0.0.3"
sphinx-copybutton = "^0.5.2"
sphinx-jupyterbook-latex = "^1.0.0"
sphinx-togglebutton = "^0.3.2"
sphinx-toolbox = "^3.5.0"
sphinxcontrib-bibtex = "*"
types-requests = "^2.32.0.20240523"

[tool.mypy]
allow_redefinition = true
check_untyped_defs = true
disallow_incomplete_defs = true
disallow_untyped_defs = true
ignore_missing_imports = true
no_implicit_optional = true
pretty = true
show_error_codes = true
show_error_context = true
show_traceback = true
strict_equality = true
strict_optional = true
warn_no_return = true
warn_redundant_casts = true
warn_unreachable = true
warn_unused_configs = true
warn_unused_ignores = true
exclude = "^build/|^docs/"

[tool.doc8]
max-line-length = 1000

[tool.black]
line-length = 100
target-version = ["py311"]

[tool.nbqa.exclude]
ruff = "\\.jupyter_cache|jupyter_execute"
mypy = "\\.jupyter_cache|jupyter_execute"

[tool.ruff]
src = ["src"]
target-version = "py311"
[tool.ruff.lint]
select = [
    "ASYNC",
    "B",
    "C4",
    "C90",
    "COM",
    "D",
    "DTZ",
    "E",
    "F",
    "FLY",
    "G",
    "I",
    "ISC",
    "PIE",
    "PLC",
    "PLE",
    "PLW",
    "RET",
    "RUF",
    "RSE",
    "SIM",
    "TID",
    "UP",
    "W",
    "YTT",
]
ignore = [
    "E501",   # line too long. black does a good enough job
    "E741",   # variable names like "l". this isn't a huge problem
    "B008",   # do not perform function calls in argument defaults. we do this sometimes
    "B011",   # assert false. we don't use python -O
    "B028",   # we don't need explicit stacklevel for warnings
    "B019",   # using @cache is fine
    "D100",
    "D101",
    "D102",
    "D104",
    "D105",
    "D107",
    "D203",
    "D213",
    "D401",
    "D402",   # docstring stuff
    "DTZ005", # we don't need that
    # remaining rules from https://github.com/psf/black/blob/main/.flake8 (except W503)
    # this is a simplified version of config, making vscode plugin happy
    "E402",
    "E501",
    "E701",
    "E731",
    "C408",
    "E203",
    # Logging statement uses f-string warning
    "G004",
    # Unnecessary `elif` after `return` statement
    "RET505",
    "D106",    # undocumented public nested class
    "D205",    # blank line after summary (prevents summary-only docstrings, which makes no sense)
    "PLW0603", # using global statement
    "B018",    # strip useless expressions in notebooks. These "useless expressions" often serve as a way to display output
]
unfixable = []
extend-fixable = [
    "F401", # unused import
    "B905", # bugbear
]

[tool.ruff.lint.mccabe]
max-complexity = 20

[tool.ruff.lint.per-file-ignores]
"test/**" = ["D103"]
"docs/**" = ["D103"]
"examples/**" = ["D103"]

[tool.poetry_bumpversion.file."penai/__init__.py"]

[tool.poetry-sort]
move-optionals-to-bottom = true

[tool.poe.env]
PYDEVD_DISABLE_FILE_VALIDATION = "1"
# keep relevant parts in sync with pre-commit
[tool.poe.tasks] # https://github.com/nat-n/poethepoet
test = "pytest test --cov=penai --cov-report=xml --cov-report=term-missing --durations=0 -v --color=yes"
# Adjust to a smaller set of tests if appropriate
test-subset = "pytest test --color=yes"
_black_check = "black --check src docs"
_ruff_check = "ruff check src docs"
_ruff_check_nb = "nbqa ruff docs"
_black_format = "black src docs"
_ruff_format = "ruff check --fix src docs"
_ruff_format_nb = "nbqa ruff --fix docs"
lint = ["_black_check", "_ruff_check", "_ruff_check_nb"]
_poetry_install_sort_plugin = "poetry self add poetry-plugin-sort"
_poetry_sort = "poetry sort"
clean-nbs = "python docs/nbstripout.py"
format = [
    "_ruff_format",
    "_black_format",
    "_ruff_format_nb",
    "_poetry_install_sort_plugin",
    "_poetry_sort",
]
_autogen_rst = "python docs/autogen_rst.py"
_sphinx_build = "sphinx-build -W -b html docs docs/_build"
_jb_generate_toc = "python docs/create_toc.py"
_jb_generate_config = "jupyter-book config sphinx docs/"
doc-clean = "rm -rf docs/_build"
doc-generate-files = ["_autogen_rst", "_jb_generate_toc", "_jb_generate_config"]
doc-build = ["doc-generate-files", "_sphinx_build"]
full-ci = ["lint", "type-check", "test", "doc-build"]
_mypy = "mypy src test scripts"
_mypy_nb = "nbqa mypy docs"
type-check = ["_mypy", "_mypy_nb"]<|MERGE_RESOLUTION|>--- conflicted
+++ resolved
@@ -24,12 +24,9 @@
 pandas = "^2.2.1"
 pillow = "^10.3.0"
 plotly = "^5.19.0"
-<<<<<<< HEAD
 pptree = "^3.1"
-=======
 requests = "^2.32.2"
 resvg-py = "^0.1.5"
->>>>>>> c78379a1
 selenium = "^4.21.0"
 webdriver-manager = "^4.0.1"
 
