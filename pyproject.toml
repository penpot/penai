[build-system]
requires = ["poetry-core>=1.0.0"]
build-backend = "poetry.core.masonry.api"

[tool.poetry]
name = "penai"
packages = [{ include = "penai", from = "src" }]
version = "0.1.0"
description = ""
authors = ["appliedAI <m.panchenko@appliedai.de>"]
readme = "README.md"
homepage = "https://github.com/penpot/penai"
classifiers = ["Programming Language :: Python :: 3.11"]
exclude = ["test/*", "examples/*", "docs/*"]

[tool.poetry.dependencies]
python = "^3.11, <3.12"
accsr = "^0.4.7"
bs4 = "^0.0.2"
cryptography = "^42.0.7"
cssutils = "^2.11.1"
docstring-parser = "^0.16"
fastapi = "^0.111.0"
jsonargparse = "^4.29.0"
langchain = "^0.2.2"
langchain-anthropic = "^0.1.15"
langchain-community = "^0.2.5"
langchain-google-genai = "^1.0.6"
langchain-openai = "^0.1.8"
lxml = "^5.2.2"
markdown = "^3.6"
matplotlib = "^3.9.0"
openai = "^1.30.1"
pandas = "^2.2.1"
pillow = "^10.3.0"
plotly = "^5.19.0"
pptree = "^3.1"
requests = "^2.32.2"
requests-cache = "^1.2.1"
resvg-py = "^0.1.5"
selenium = "^4.24.0"
sensai = "^1.2.0"
shortuuid = "^1.0.13"
termcolor = "^2.4.0"
tqdm = "^4.66.4"
transit-python2 = "^0.8.321"
types-markdown = "^3.6.0.20240316"
<<<<<<< HEAD
webdriver-manager = "^4.0.1"
randomname = "^0.2.1"
=======
webdriver-manager = "^4.0.2"
>>>>>>> b9f98829

[tool.poetry.group.dev]
optional = true
[tool.poetry.group.dev.dependencies]
black = { version = "^23.7.0", extras = ["jupyter"] }
cryptography = "^42.0.7"
docutils = "0.20.1"
jinja2 = "*"
jupyter = "^1.0.0"
jupyter-book = "^1.0.0"
jupyterlab-lsp = "^5.1.0" # autocomplete for jupyterlab
mypy = "^1.4.1"
nbqa = "^1.7.1"
nbstripout = "^0.6.1"
poethepoet = "^0.20.0"
pre-commit = "^3.3.3"
pytest = "^8.0.2"
pytest-cov = "*"
pytest-lazy-fixtures = "^1.0.5"
pytest-xdist = "^3.6.1"
ruff = "^0.4.5"
sphinx = "^7"
sphinx-book-theme = "^1.0.1"
sphinx-comments = "^0.0.3"
sphinx-copybutton = "^0.5.2"
sphinx-jupyterbook-latex = "^1.0.0"
sphinx-togglebutton = "^0.3.2"
sphinx-toolbox = "^3.5.0"
sphinxcontrib-bibtex = "*"
types-requests = "^2.32.0.20240523"

[tool.mypy]
allow_redefinition = true
check_untyped_defs = true
disallow_incomplete_defs = true
disallow_untyped_defs = true
ignore_missing_imports = true
no_implicit_optional = true
pretty = true
show_error_codes = true
show_error_context = true
show_traceback = true
strict_equality = true
strict_optional = true
warn_no_return = true
warn_redundant_casts = true
warn_unreachable = true
warn_unused_configs = true
warn_unused_ignores = true
exclude = "^build/|^docs/"

[tool.doc8]
max-line-length = 1000

[tool.black]
line-length = 100
target-version = ["py311"]

[tool.nbqa.exclude]
ruff = "\\.jupyter_cache|jupyter_execute"
mypy = "\\.jupyter_cache|jupyter_execute"

[tool.ruff]
src = ["src"]
unsafe-fixes = true
target-version = "py311"
[tool.ruff.lint]
select = [
    "ASYNC",
    "B",
    "C4",
    "C90",
    "COM",
    "D",
    "DTZ",
    "E",
    "F",
    "FLY",
    "G",
    "I",
    "ISC",
    "PIE",
    "PLC",
    "PLE",
    "PLW",
    "RET",
    "RUF",
    "RSE",
    "SIM",
    "TID",
    "UP",
    "W",
    "YTT",
]
ignore = [
    "COM812",  # requires trailing commas and can cause undesirable reformats when calling `poe format` multiple times
    "E501", # line too long. black does a good enough job
    "E741", # variable names like "l". this isn't a huge problem
    "B008", # do not perform function calls in argument defaults. we do this sometimes
    "B011", # assert false. we don't use python -O
    "B028", # we don't need explicit stacklevel for warnings
    "B019", # using @cache is fine
    "D100",
    "D101",
    "D102",
    "D104",
    "D105",
    "D107",
    "D203",
    "D213",
    "D401",
    "D402", # docstring stuff
    "DTZ005", # we don't need that
    # remaining rules from https://github.com/psf/black/blob/main/.flake8 (except W503)
    # this is a simplified version of config, making vscode plugin happy
    "E402",
    "E501",
    "E701",
    "E731",
    "C408",
    "E203",
    # Logging statement uses f-string warning
    "G004",
    # Unnecessary `elif` after `return` statement
    "RET505",
    "D106", # undocumented public nested class
    "D205", # blank line after summary (prevents summary-only docstrings, which makes no sense)
    "PLW0603", # using global statement
    "B018", # strip useless expressions in notebooks. These "useless expressions" often serve as a way to display output
    "RUF012",  # forbids mutable types for class attributes
    "SIM102", "RET507",  # forbids freedom in specification if/elif and return
    "ISC002",  # forbids implicitly concatenated string literals
    "ISC003",  # forbids explicitly concatenated strings
    "RET504",  # removes "superfluous" assignment before return
]
unfixable = []
extend-fixable = [
    "F401", # unused import
    "B905", # bugbear
]

[tool.ruff.lint.mccabe]
max-complexity = 20

[tool.ruff.lint.per-file-ignores]
"test/**" = ["D103"]
"docs/**" = ["D103"]
"examples/**" = ["D103"]

[tool.poetry_bumpversion.file."penai/__init__.py"]

[tool.poetry-sort]
move-optionals-to-bottom = true

[tool.poe.env]
PYDEVD_DISABLE_FILE_VALIDATION = "1"
# keep relevant parts in sync with pre-commit
[tool.poe.tasks] # https://github.com/nat-n/poethepoet
test = "pytest test --cov=penai --cov-report=xml --cov-report=term-missing --durations=0 -v --color=yes -n auto"
# Adjust to a smaller set of tests if appropriate
test-subset = "pytest test --color=yes -n auto"
_black_check = "black --check src docs"
_ruff_check = "ruff check src docs"
_ruff_check_nb = "nbqa ruff docs"
_black_format = "black src docs"
_ruff_format = "ruff check --fix src docs"
_ruff_format_nb = "nbqa ruff --fix docs"
lint = ["_black_check", "_ruff_check", "_ruff_check_nb"]
_poetry_install_sort_plugin = "poetry self add poetry-plugin-sort"
_poetry_sort = "poetry sort"
clean-nbs = "python docs/nbstripout.py"
format = [
    "_ruff_format",
    "_black_format",
    "_ruff_format_nb",
    "_poetry_install_sort_plugin",
    "_poetry_sort",
]
_autogen_rst = "python docs/autogen_rst.py"
_sphinx_build = "sphinx-build -W -b html docs docs/_build"
_jb_generate_toc = "python docs/create_toc.py"
_jb_generate_config = "jupyter-book config sphinx docs/"
doc-clean = "rm -rf docs/_build"
doc-generate-files = ["_autogen_rst", "_jb_generate_toc", "_jb_generate_config"]
doc-build = ["doc-generate-files", "_sphinx_build"]
full-ci = ["lint", "type-check", "test", "doc-build"]
_mypy = "mypy src test scripts"
_mypy_nb = "nbqa mypy docs"
type-check = ["_mypy", "_mypy_nb"]<|MERGE_RESOLUTION|>--- conflicted
+++ resolved
@@ -45,12 +45,8 @@
 tqdm = "^4.66.4"
 transit-python2 = "^0.8.321"
 types-markdown = "^3.6.0.20240316"
-<<<<<<< HEAD
-webdriver-manager = "^4.0.1"
 randomname = "^0.2.1"
-=======
 webdriver-manager = "^4.0.2"
->>>>>>> b9f98829
 
 [tool.poetry.group.dev]
 optional = true
