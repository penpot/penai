import abc
import logging
import re
import webbrowser
from collections import defaultdict
from collections.abc import Iterable
from copy import deepcopy
from enum import Enum
from functools import cache
<<<<<<< HEAD
from tempfile import NamedTemporaryFile
=======
from pathlib import Path
>>>>>>> 875238c3
from typing import TYPE_CHECKING, Any, Literal, Self, Union, cast, overload

import matplotlib.transforms as mpl_transforms
import randomname
import shortuuid
from lxml import etree
from pptree import print_tree
from pydantic import NonNegativeFloat
from pydantic.dataclasses import dataclass
from selenium.webdriver.remote.webdriver import WebDriver
from tqdm import tqdm

import penai.utils.misc as utils
from penai.registries.web_drivers import RegisteredWebDriver, get_web_driver_for_html
from penai.types import PathLike, RecursiveStrDict
from penai.utils.dict import apply_func_to_nested_keys
from penai.utils.svg import (
    trim_namespace_from_tree,
    url_to_data_uri,
    validate_uri,
)
from penai.xml import BetterElement, Element

_CustomElementBaseAnnotationClass: Any = object
if TYPE_CHECKING:
    # Trick to get proper type hints and docstrings for lxlml etree stuff
    # It has the same api as etree, but the latter is in python and properly typed and documented,
    # whereas the former is a stub but much faster. So at type-checking time, we use the python version of etree.
    from xml import etree

    _CustomElementBaseAnnotationClass = BetterElement

_VIEW_BOX_KEY = "viewBox"
log = logging.getLogger(__name__)


class BaseStyleSupplier(abc.ABC):
    @abc.abstractmethod
    def get_style(self) -> str | None:
        pass


@dataclass
class BoundingBox:
    x: float
    y: float
    width: NonNegativeFloat
    height: NonNegativeFloat

    def with_margin(self, margin: float, relative: bool = False) -> "BoundingBox":
        if relative:
            longest_edge = max(self.width, self.height)

            absolute_margin = margin * longest_edge
        else:
            absolute_margin = margin

        return BoundingBox(
            x=self.x - absolute_margin,
            y=self.y - absolute_margin,
            width=self.width + 2 * absolute_margin,
            height=self.height + 2 * absolute_margin,
        )

    def intersection(self, other: Self) -> "BoundingBox":
        return BoundingBox(
            x=min(self.x + self.width, other.x + other.width) - max(self.x, other.x),
            y=min(self.y + self.height, other.y + other.height) - max(self.y, other.y),
            width=min(self.x + self.width, other.x + other.width)
            - max(self.x, other.x),
            height=min(self.y + self.height, other.y + other.height)
            - max(self.y, other.y),
        )

    def union(self, other: Self) -> "BoundingBox":
        return BoundingBox(
            x=min(self.x, other.x),
            y=min(self.y, other.y),
            width=max(self.x + self.width, other.x + other.width)
            - min(self.x, other.x),
            height=max(self.y + self.height, other.y + other.height)
            - min(self.y, other.y),
        )

    @property
    def aspect_ratio(self) -> NonNegativeFloat:
        return self.width / self.height

    @classmethod
    def from_view_box_string(cls, view_box: str) -> Self:
        return cls(*map(float, view_box.split()))

    def to_view_box_string(self) -> str:
        return f"{self.x} {self.y} {self.width} {self.height}"

    def to_svg_attribs(self) -> dict[str, str]:
        return {
            "x": str(self.x),
            "y": str(self.y),
            "width": str(self.width),
            "height": str(self.height),
        }

    @classmethod
    def from_dom_rect(cls, dom_rect: dict[str, Any]) -> Self:
        """Create a BoundingBox object from a DOMRect object.

        See https://developer.mozilla.org/en-US/docs/Web/API/DOMRect.
        """
        return cls(
            x=dom_rect["x"],
            y=dom_rect["y"],
            width=dom_rect["width"],
            height=dom_rect["height"],
        )

    @classmethod
    def from_clip_rect(cls, clip_rect_el: Element) -> Self:
        """Create a BoundingBox object from a clipPath rect SVG element."""
        return cls(
            *[float(clip_rect_el.get(attr)) for attr in ("x", "y", "width", "height")],
        )

    def intersects(self, other: Self) -> bool:
        # Check if one rectangle is to the left of the other
        if self.x + self.width < other.x or other.x + other.width < self.x:
            return False
        # Check if one rectangle is above the other
        if self.y + self.height < other.y or other.y + other.height < self.y:
            return False
        return True

    def __eq__(self, other: Self) -> bool:
        return (
            self.x == other.x
            and self.y == other.y
            and self.width == other.width
            and self.height == other.height
        )

    @classmethod
    def from_corner_points(
        cls,
        x0: float,
        y0: float,
        x1: float,
        y1: float,
    ) -> Self:
        if x0 > x1:
            x0, x1 = x1, x0
        if y0 > y1:
            y0, y1 = y1, y0
        return cls(x0, y0, x1 - x0, y1 - y0)

    @classmethod
    def from_mpl_bbox(cls, bbox: mpl_transforms.Bbox) -> Self:
        return cls.from_corner_points(bbox.x0, bbox.y0, bbox.x1, bbox.y1)


class SVG:
    """A simple wrapper around an `ElementTree` that is based on `BetterElement` as nodes in the tree.

    In the long-term (lol never), we might extend this a full-fledged SVG implementation.
    """

    def __init__(self, dom: etree.ElementTree, remove_unwanted_elements: bool = True):
        if remove_unwanted_elements:
            dom = deepcopy(dom)
            self._remove_unwanted_elements(dom)
        self.dom = dom

    NSMAP = {
        "svg": "http://www.w3.org/2000/svg",
        "penpot": "https://penpot.app/xmlns",
    }

    # NOTE: very similar to MinimalPenpotXML logic
    UNWANTED_ATTR_KEY_VALS = {
        "transform": "matrix(1.000000, 0.000000, 0.000000, 1.000000, 0.000000, 0.000000)",
        "transform-inverse": "matrix(1.000000, 0.000000, 0.000000, 1.000000, 0.000000, 0.000000)",
        "rotation": "0",
        "rx": "0",
        "ry": "0",
    }

    @classmethod
    def _attr_qual_name(cls, name: str, namespace: str) -> str:
        return "{" + cls.NSMAP[namespace] + "}" + name

    @classmethod
    def possible_attr_qual_names(cls, name: str) -> list[str]:
        return [name] + [cls._attr_qual_name(name, ns) for ns in cls.NSMAP]

    @classmethod
    @cache
    def _unwanted_attr_qual_name_values(cls) -> list[tuple[str, str]]:
        result = []
        for attr_name, value in cls.UNWANTED_ATTR_KEY_VALS.items():
            for attr_qual_name in cls.possible_attr_qual_names(attr_name):
                result.append((attr_qual_name, value))
        return result

    @classmethod
    def _remove_unwanted_elements(cls, tree: BetterElement) -> None:
        for element in tree.iter():
            for attr_qual_name, value in cls._unwanted_attr_qual_name_values():
                if element.attrib.get(attr_qual_name, None) == value:
                    del element.attrib[attr_qual_name]

    def to_html_string(
        self, width_override: str | None = None, height_override: str | None = None
    ) -> str:
        try:
            view_box = self.get_view_box()
            w, h = f"{int(view_box.width)}px", f"{int(view_box.height)}px"
        except AttributeError as e:
            log.debug(str(e))
            w = ""
            h = ""

        # handle user-provided scaling infosw
        # note that if the user provides only one, we should set the other value to
        # auto even if it's set previously from the viewBox
        # Note: width_override=None is not the same as width_override=""
        if width_override is not None:
            w = width_override
            if height_override is not None:
                h = "auto"
        if height_override is not None:
            h = height_override
            if width_override is not None:
                w = "auto"

        style_tag = f'style="width: {w}; height: {h};"'
        return f"<html><body><div {style_tag}>{self.to_string()}</div></body></html>"

    def compute_view_box_with_web_driver(
        self,
        web_driver: WebDriver | RegisteredWebDriver,
    ) -> "BoundingBox":
        """Computes the view box of the SVG by rendering it in a browser and querying the BBox.

        Should only be used if the viewBox attribute of the SVG is not yet set. Otherwise, the
        method `get_view_box` should be preferred, since rendering is slow. Recommended to use
        this method only if you know what you are doing.
        """
        with get_web_driver_for_html(web_driver, self.to_html_string()) as driver:
            retrieved_bbox_dom_rect = driver.execute_script(
                'return document.querySelector("svg").getBBox()',
            )

        if retrieved_bbox_dom_rect is None:
            raise ValueError(
                f"Could not find the bbox for svg using {web_driver=}. "
                "This is likely caused by an invalid SVG, problems with the WebDriver "
                "or an actual bug in PenAI.",
            )
        return BoundingBox.from_dom_rect(retrieved_bbox_dom_rect)

    @classmethod
    def from_root_element(
        cls,
        element: BetterElement,
        nsmap: dict | None = None,
        svg_attribs: dict[str, str] | None = None,
    ) -> Self:
        """Create an SVG object from a given root element.

        :param element: The root element of the SVG document.
        :param nsmap: A dictionary mapping namespace prefixes to URIs.
        :param svg_attribs: A dictionary of attributes to add to the `attrib` field.
        """
        if not isinstance(element, BetterElement):
            raise TypeError(f"Expected an BetterElement, got {type(element)}")

        nsmap = nsmap or dict(element.nsmap)
        nsmap = {None: "http://www.w3.org/2000/svg", **nsmap}

        # As recommended in https://lxml.de/tutorial.html, create a deep copy of the element.
        element = deepcopy(element)

        if element.localname != "svg":
            root = BetterElement.create(tag="svg", nsmap=nsmap)
            root.append(element)
        else:
            root = element

        if svg_attribs:
            root.attrib.update(svg_attribs)

        return cls(etree.ElementTree(root))

    def set_view_box(self, view_box: BoundingBox) -> None:
        """Sets the viewBox attribute of the SVG."""
        self.dom.getroot().attrib["viewBox"] = view_box.to_view_box_string()

    def get_view_box(self) -> BoundingBox:
        """Retrieves the SVG's view box by either using the viewBox attribute or by using width and height as fallback.

        If neither viewBox nor width and height are present will raise an `AttributeError`
        """
        root = self.dom.getroot()
        view_box_str = root.attrib.get("viewBox")
        if view_box_str is None:
            # If a view box is not explicitly set, we can try to derive it from the width and height attributes.
            # This seems to the default behavior of Chrome.
            width = root.get("width")
            height = root.get("height")

            if width and height:
                return BoundingBox(0, 0, float(width), float(height))

            raise AttributeError(
                f"No viewBox and no width and height attributes set in SVG:\n"
                f"{self.to_string(pretty=True)[:200]}..."
            )
        return BoundingBox(*map(float, view_box_str.split()))

    def set_dimensions(
        self,
        width: int | None = None,
        height: int | None = None,
    ) -> None:
        """Sets the width and height attributes in the SVG.

        Some renderers may make use of them, especially if the viewBox attribute is not set.
        """
        if not width and not height:
            raise ValueError("At least one of width or height must be provided.")

        aspect_ratio = self.get_view_box().aspect_ratio

        root = self.dom.getroot()

        if width is not None:
            root.attrib["width"] = str(width)
        elif height is not None:
            root.attrib["width"] = str(round(height * aspect_ratio))

        if height is not None:
            root.attrib["height"] = str(height)
        elif width is not None:
            root.attrib["height"] = str(round(width / aspect_ratio))

    @classmethod
    # type: ignore
    def from_file(cls, path: PathLike, **kwargs) -> Self:
        return cls(dom=BetterElement.parse_file(path), **kwargs)

    @classmethod
    # type: ignore
    def from_string(cls, string: str, **kwargs) -> Self:
        return cls(dom=BetterElement.parse_string(string), **kwargs)

    def strip_penpot_tags(self) -> None:
        """Strip all Penpot-specific nodes from the SVG tree.

        Useful for debugging, reverse engineering or testing purposes.
        """
        trim_namespace_from_tree(self.dom.getroot(), "penpot")

    def strip_foreign_tags(self) -> None:
        """Removes all non-native SVG tags from the SVG tree.

        Currently only implemented for SVGs extracted from penpot and thus incomplete.
        Will be completed as needed.
        """
        self.strip_penpot_tags()

    def inline_images(self, elem: etree.ElementBase | None = None) -> None:
        # TODO: We currently don't make use of any concurrent fetching or caching
        # which could drastically speed up the inlining process.
        if elem is None:
            elem = self.dom.getroot()

        if not elem.prefix and elem.localname == "image":
            attribs = elem.attrib

            # According to https://developer.mozilla.org/en-US/docs/Web/SVG/Attribute/xlink:href
            # xlink:href is deprecated, so we will inly check the `href` attribute here.
            # Penpot also doesn't seem to make use of xlinks.
            # uri = attribs.get(f'{{{nsmap["xlink"]}}}href')

            uri = attribs.get("href")

            if uri and validate_uri(uri):
                data_uri = url_to_data_uri(uri)

                if attribs.get("href"):
                    del attribs["href"]

                attribs["href"] = data_uri

        for child in elem:
            self.inline_images(child)

    def inject_style(self, style: str) -> None:
        style_el = etree.Element("style")
        style_el.text = style
        self.dom.getroot().insert(0, style_el)

    def to_file(self, path: PathLike, pretty: bool = False) -> None:
        path = Path(path)
        path.parent.mkdir(parents=True, exist_ok=True)
        self.dom.write(path, pretty_print=pretty)

    def to_string(
        self,
        pretty: bool = True,
        replace_ids_by_short_ids: bool = False,
        unique_ids: bool = False,
        add_width_height: bool = False,
        scale_to_width: int | None = None,
    ) -> str:
        """:param pretty:
        :param replace_ids_by_short_ids:
        :param unique_ids: whether to replace all ids with unique ids
            (in order to avoid id conflicts when combining multiple SVGs)
        :param add_width_height: whether to add width and height attributes to the SVG element
            (as indicated by the viewBox)
        :param scale_to_width: only has an effect if add_width_height is True; if set, the width
            and height attributes will be set to the corresponding values of the viewBox, scaled
            to the given width.
        :return: string representation of the entire <svg> element
        """
        if unique_ids and replace_ids_by_short_ids:
            raise ValueError(
                "Cannot set both unique_ids and replace_ids_by_short_ids to True."
            )

        dom = self.dom

        if add_width_height:
            dom = deepcopy(dom)

            # read viewbox dimensions from root and add corresponding width and height attributes
            view_box = dom.getroot().attrib.get("viewBox")
            if view_box:
                x, y, width, height = map(float, view_box.split())

                if scale_to_width is not None:
                    scale_factor = scale_to_width / width
                    width *= scale_factor
                    height *= scale_factor

                dom.getroot().attrib["width"] = str(width)
                dom.getroot().attrib["height"] = str(height)

            else:
                log.warning("No viewBox found; could not set width and height")

        result = etree.tostring(dom, pretty_print=pretty).decode()

        if replace_ids_by_short_ids:
            all_ids = set()
            for el in dom.iter():
                if "id" in el.attrib:
                    all_ids.add(el.attrib["id"])

            for i, el_id in enumerate(sorted(all_ids)):
                result = result.replace(el_id, f"{i}")

        if unique_ids:
            result = ensure_unique_ids_in_svg_code(result)

        return result

    def open_in_browser(self):
        with NamedTemporaryFile(suffix=".html", delete=False) as f:
            self.to_file(f.name)
            webbrowser.open("file://" + f.name)

    def with_shortened_ids(self) -> Self:
        return self.from_string(
            self.to_string(replace_ids_by_short_ids=True, unique_ids=False)
        )


def get_node_depth(el: etree.ElementBase, root: etree.ElementBase | None = None) -> int:
    """Get the depth of an element in the SVG tree."""
    depth = 0

    def el_is_root(el: etree.ElementBase) -> bool:
        return el == root if root is not None else el.getparent() is None

    while not el_is_root(el):
        depth += 1
        el = el.getparent()
    return depth


class PenpotShapeAttr(Enum):
    NAME = "name"
    TYPE = "type"
    TRANSFORM = "transform"
    TRANSFORM_INVERSE = "transform-inverse"


# Support for other keys will be provided when needed. For reference, the full key list is below.
# ['name',
#  'type',
#  'transform',
#  'transform-inverse',
#  'flip-x',
#  'flip-y',
#  'proportion',
#  'proportion-lock',
#  'rotation',
#  'center-x',
#  'center-y',
#  'constraints-h',
#  'constraints-v',
#  'show-content',
#  'hide-in-viewer',
#  'component-file',
#  'component-id',
#  'component-root',
#  'shape-ref']


def _el_is_penpot_shape(el: Element) -> bool:
    return el.prefix == "penpot" and el.localname == "shape"


def _el_is_group(el: Element) -> bool:
    return el.tag == el.get_namespaced_key("g")


def _el_has_visible_content(el: Element) -> bool:
    children = el.getchildren()

    # Note: Not sure if this is really true
    # A <g> might have a class set that will set some fill / bg color and thus make it visible
    if not children:
        return False

    if len(children) == 1 and children[0].tag == el.get_namespaced_key(
        "path",
    ):
        css_parser = utils.get_css_parser()

        path = children[0]
        path_style = css_parser.parseStyle(path.get("style", ""))

        if path_style.getPropertyValue("opacity") == "0":
            return False

        if not path.getchildren() and (
            path.get("fill") == "none"
            or path_style.getPropertyValue("fill") in ["none"]
        ):
            return False

    return True


_PenpotShapeDictEntry = dict["PenpotShapeElement", "_PenpotShapeDictEntry"]


class PenpotShapeTypeCategory(Enum):
    # Container shapes can contain other shapes
    CONTAINER = "container"

    # Primitive shapes directly correspond to rendered elements and cannot have children
    PRIMITIVE = "primitive"


@dataclass
class PenpotShapeTypeDescription:
    category: PenpotShapeTypeCategory
    literal: str


class PenpotShapeType(Enum):
    # Group types
    GROUP = PenpotShapeTypeDescription(PenpotShapeTypeCategory.CONTAINER, "group")
    FRAME = PenpotShapeTypeDescription(PenpotShapeTypeCategory.CONTAINER, "frame")
    BOOL = PenpotShapeTypeDescription(PenpotShapeTypeCategory.CONTAINER, "bool")

    # Primitives
    CIRCLE = PenpotShapeTypeDescription(PenpotShapeTypeCategory.PRIMITIVE, "circle")
    IMAGE = PenpotShapeTypeDescription(PenpotShapeTypeCategory.PRIMITIVE, "image")
    PATH = PenpotShapeTypeDescription(PenpotShapeTypeCategory.PRIMITIVE, "path")
    RECT = PenpotShapeTypeDescription(PenpotShapeTypeCategory.PRIMITIVE, "rect")
    TEXT = PenpotShapeTypeDescription(PenpotShapeTypeCategory.PRIMITIVE, "text")

    @classmethod
    @cache
    def get_literal_type_to_shape_type_mapping(cls) -> dict[str, Self]:
        return {member.value.literal: member for member in cls}

    @classmethod
    def get_by_type_literal(cls, type_str: str) -> Self:
        mapping = cls.get_literal_type_to_shape_type_mapping()

        if type_str not in mapping:
            raise ValueError(
                f"Unknown Penpot shape type literal: {type_str}. Valid options are: {', '.join(mapping)}.",
            )

        return mapping[type_str]


class PenpotShapeElement(_CustomElementBaseAnnotationClass):
    """An object corresponding to a <penpot:shape> element in a Penpot SVG file.

    The <penpot:shape> tag is always a child of a <g> tag, to which it is in a
    one-to-one correspondence.
    However, parent or child shapes may be arbitrarily levels above or below
    the shape tag itself. Moreover, the children of a shape tag are not
    actually its children in the SVG tree, but rather the children of the
    corresponding <g> tag.
    """

    def __init__(
        self,
        lxml_element: etree.ElementBase,
        style_supplier: BaseStyleSupplier | None = None,
    ) -> None:
        # NOTE: The PenpotShapeElement is a shallow wrapper around an lxml element.
        # Equality, hash and other things are all bound to the lxml element itself
        # This means that essentially no attributes should be saved in the instances
        # of ShapeElement directly, as it would break this pattern.
        # Instead, everything concerning the true state should "forwarded" to
        # the _lxml_element. See the property _default_view_box for an example

        self._lxml_element = lxml_element
        self._depth_in_svg = get_node_depth(lxml_element)
        self._depth_in_shapes = len(self.get_all_parent_shapes())

        # This can serve as an implicit sanity check whether we currently cover all shape types
        self._shape_type = PenpotShapeType.get_by_type_literal(
            self.get_penpot_attr(PenpotShapeAttr.TYPE),
        )

        self._child_shapes: list[PenpotShapeElement] = []
        self._style_supplier = style_supplier

    def get_root_element(self) -> BetterElement:
        return cast(BetterElement, self._lxml_element.getroottree().getroot())

    @property
    def _default_view_box(self) -> BoundingBox | None:
        view_box_string = self._lxml_element.attrib.get(_VIEW_BOX_KEY)
        if view_box_string:
            return BoundingBox.from_view_box_string(view_box_string)
        return None

    @_default_view_box.setter
    def _default_view_box(self, view_box: BoundingBox) -> None:
        view_box_string = view_box.to_view_box_string()
        self._lxml_element.attrib[_VIEW_BOX_KEY] = view_box_string

    def __getattr__(self, item: str) -> Any:
        return getattr(self._lxml_element, item)

    def __hash__(self) -> int:
        return hash(self._lxml_element)

    def __eq__(self, other: Any) -> bool:
        if not isinstance(other, PenpotShapeElement):
            return False
        return self._lxml_element == other._lxml_element

    def to_svg(
        self,
        view_box: BoundingBox | Literal["default"] | None = "default",
    ) -> SVG:
        """Convert the shape to an SVG object.

        :param view_box: The view box to set for the SVG. The "default" setting will use the view-box that just fits
            the shape. If None, the containing SVG's root-element's view box will be used.
            If the shape came from a Penpot page, the root element is the SVG element of the page,
            and the view box will be set to the default view box of the page.
        """
        svg_root_attribs = deepcopy(self._lxml_element.getroottree().getroot().attrib)
        style_string = svg_root_attribs.get("style", "")
        style_string = re.sub(r"width:.*?;", "", style_string)
        style_string = re.sub(r"height:.*?;", "", style_string)
        style_string = re.sub(r"fill:.*?;", "", style_string)
        if style_string:
            svg_root_attribs["style"] = style_string

        svg_root_attribs.pop("fill", None)
        svg_root_attribs.pop("width", None)
        svg_root_attribs.pop("height", None)

        if isinstance(view_box, str) and view_box == "default":
            view_box = self.get_default_view_box()
        if view_box is not None:
            svg_root_attribs["viewBox"] = view_box.to_view_box_string()
        svg_root_attribs["preserveAspectRatio"] = "xMinYMin meet"
        svg = SVG.from_root_element(
            self.get_containing_g_element(),
            svg_attribs=svg_root_attribs,
        )

        if self._style_supplier is not None:
            style = self._style_supplier.get_style()
            if style is not None:
                svg.inject_style(style)

        return svg

    def set_default_view_box(
        self,
        bbox: BoundingBox | None = None,
        web_driver: Union[WebDriver, "RegisteredWebDriver"] = None,
    ) -> None:
        if bbox is not None:
            self._default_view_box = bbox
            return

        if web_driver is None:
            raise ValueError(
                "since bbox was not provided, a web_driver must be provided to derive the default view box "
                "from the dom.",
            )
        self._default_view_box = self.to_svg(view_box=None).compute_view_box_with_web_driver(
            web_driver,
        )

    def get_clip_rect(self) -> BoundingBox | None:
        """Objects (maybe only groups?) in SVG can have a `clip-path` attribute that sets the clip mask.

        For Penpot shapes, this attribute will typically be set on the main group element of the shape
        and reference a <clipPath> element that contains a <rect>-element, defining the clip mask, defined
        in the <defs>-section of that shape.

        This method retrieves the bounding box of the clip mask rect if it exists.

        Note, that for now we only support simple clip masks that are defined by a <rect> element and will
        throw an error if no such element can be found.
        """
        parent_group = self.get_containing_g_element()
        if (child_group := parent_group.find("g")) is not None and (
            clip_path := child_group.get("clip-path")
        ) is not None:
            if (clip_path_match := re.match(r"url\(#(.*)\)", clip_path)) is not None:
                clip_path_id = clip_path_match.group(1)
            else:
                raise AssertionError(
                    f"Expected clip-path to be in the format 'url(#id)', but got '{clip_path}'",
                )

            defs = parent_group.find("./defs")

            # Note: <clipPath> defines the clip _mask_ which can be a rect in the simplest case but potentially
            # also more complex compositions.
            # For the sake of sanity, we assume that the clip-path is a simple rect for now and will throw an error
            # if a <rect>-element or path with x, y, width and height attributes can't be found within the <clipPath>.
            for tag in ["rect", "path"]:
                clip_el = defs.find(
                    f'./clipPath[@id="{clip_path_id}"]/{tag}',
                )

                if clip_el is None:
                    continue

                assert (
                    set(clip_el.keys())
                    >= {
                        "x",
                        "y",
                        "width",
                        "height",
                    }
                ), f"Expected clip element to have attributes 'x', 'y', 'width', 'height', but got {clip_el.keys()}"

                return BoundingBox.from_clip_rect(clip_el)

            raise AssertionError(
                f"Expected to find <clipPath> with containing <rect> or <path> element with id {clip_path_id} as it was "
                "referenced in the element's main group element, but didn't, which is, you know, like unexpected.",
            )
        return None

    def get_default_view_box(
        self,
        web_driver: Union[WebDriver, "RegisteredWebDriver"] | None = None,
    ) -> BoundingBox:
        if self._default_view_box is not None:
            return self._default_view_box

        if web_driver is None:
            raise ValueError(
                "Default view box was not yet set, a web_driver must be provided to derive the default view box.",
            )
        self.set_default_view_box(web_driver=web_driver)
        return cast(BoundingBox, self._default_view_box)

    @property
    def shape_id(self) -> str:
        # The penpot shape element itself doesn't even contain its own id.
        # We actually have to ask its parent very kindly.
        return self.get_containing_g_element().get("id")

    @property
    def id(self) -> str:
        """:return: the shape's UUID"""
        shape_id = self.shape_id
        prefix = "shape-"
        assert shape_id.startswith(prefix)
        return shape_id[len(prefix) :]

    @property
    def depth_in_svg(self) -> int:
        return self._depth_in_svg

    @property
    def depth_in_shapes(self) -> int:
        return self._depth_in_shapes

    def get_shape_height(self) -> int:
        children = list(self.get_direct_children_shapes())

        if not children:
            return 0

        return 1 + max(child.get_shape_height() for child in children)

    def iter_children_at_depth(self, depth: int) -> Iterable[Self]:
        if depth:
            for child in self.get_direct_children_shapes():
                yield from child.iter_children_at_depth(depth - 1)
        else:
            yield self

    @property
    def child_shapes(self) -> list["PenpotShapeElement"]:
        # TODO: this might be slow, and properties shouldn't be slow, but setting at init leads to infinite recursion..
        if not self._child_shapes:
            self._child_shapes = self.get_direct_children_shapes()
        return self._child_shapes

    def get_penpot_attr(self, key: str | PenpotShapeAttr) -> str:
        key = key.value if isinstance(key, PenpotShapeAttr) else key
        return self.attrib[self.get_namespaced_key("penpot", key)]

    def set_penpot_attr(self, key: str | PenpotShapeAttr, value: str) -> None:
        key = key.value if isinstance(key, PenpotShapeAttr) else key
        self.attrib[self.get_namespaced_key("penpot", key)] = value

    @property
    def name(self) -> str:
        return self.get_penpot_attr(PenpotShapeAttr.NAME)

    @name.setter
    def name(self, value: str) -> None:
        self.set_penpot_attr(PenpotShapeAttr.NAME, value)

    @property
    def type(self) -> PenpotShapeType:
        return self._shape_type

    @property
    def is_container_type(self) -> bool:
        return self._shape_type.value.category == PenpotShapeTypeCategory.CONTAINER

    @property
    def is_primitive_type(self) -> bool:
        return self._shape_type.value.category == PenpotShapeTypeCategory.PRIMITIVE

    def check_for_visible_content(self) -> bool:
        if self.type == PenpotShapeType.GROUP:
            return any(child.check_for_visible_content() for child in self.child_shapes)

        inner_groups = self.get_inner_g_elements()

        if not inner_groups:
            return False

        assert len(inner_groups), (
            f"Found no inner <g>-elements (i.e. content elements) for shape with id {self.shape_id} while expecting at least one such element. "
            f"Tree: {etree.tostring(self.get_containing_g_element(), pretty_print=True)}"
        )

        return any(_el_has_visible_content(group) for group in inner_groups)

    def get_parent_shape(self) -> Self | None:
        g_containing_par_shape_candidate = self.get_containing_g_element().getparent()
        while g_containing_par_shape_candidate is not None:
            if _el_is_group(g_containing_par_shape_candidate):
                for child in g_containing_par_shape_candidate:
                    if _el_is_penpot_shape(child):
                        return self.__class__(child)
            g_containing_par_shape_candidate = (
                g_containing_par_shape_candidate.getparent()
            )
        return None

    def get_all_parent_shapes(self) -> list[Self]:
        parent_shape = self.get_parent_shape()
        if parent_shape is None:
            return []
        return [parent_shape, *parent_shape.get_all_parent_shapes()]

    def get_containing_frame_element(self) -> Self | None:
        parent_shape = self.get_parent_shape()
        if parent_shape is None:
            return None
        if parent_shape.type == PenpotShapeType.FRAME:
            return parent_shape
        return parent_shape.get_containing_frame_element()

    def get_containing_frame_elements(self) -> list[Self]:
        parent_frame = self.get_containing_frame_element()
        if parent_frame is None:
            return []
        return [parent_frame, *parent_frame.get_containing_frame_elements()]

    def get_containing_g_element(self) -> BetterElement:
        """Get the parent <g> element to which this shape corresponds; child shapes will be children of it.

        See docstring of the class for more info on the relation between <g> and <penpot:shape> tags.
        """
        return self.getparent()

    def get_inner_g_elements(self) -> list[BetterElement]:
        return self.get_containing_g_element().xpath(
            "default:g[not(starts-with(@id, 'shape-'))]",
            empty_namespace_name="svg",
        )

    def is_leave(self) -> bool:
        return not self.get_direct_children_shapes()

    def get_all_children_shapes(self) -> list["PenpotShapeElement"]:
        """Get all the children of this shape, including children of children, etc."""
        containing_group = self.get_containing_g_element()
        result = find_all_penpot_shapes(containing_group)[0]
        return [shape for shape in result if shape != self]

    # TODO: very inefficient, should be optimized if ever a bottleneck
    def get_direct_children_shapes(self) -> list["PenpotShapeElement"]:
        """Get the direct children of this shape."""
        children_shapes = self.get_all_children_shapes()
        return [shape for shape in children_shapes if shape.get_parent_shape() == self]

    def get_hierarchy_dict(self) -> dict["PenpotShapeElement", "_PenpotShapeDictEntry"]:
        result = {}
        for child in self.get_direct_children_shapes():
            result[child] = child.get_hierarchy_dict()
        return {self: result}

    def get_hierarchy_dict_for_names(self) -> RecursiveStrDict:
        hierarchy_dict = self.get_hierarchy_dict()
        return apply_func_to_nested_keys(hierarchy_dict, lambda k: k.name)

    def remove_clip_paths(self) -> bool:
        groups = self.get_inner_g_elements()
        return any(group.attrib.pop("clip-path", None) is not None for group in groups)

    def pprint_hierarchy(self, horizontal: bool = True) -> None:
        print_tree(
            self,
            childattr="child_shapes",
            nameattr="name",
            horizontal=horizontal,
        )


def find_all_penpot_shapes(
    root: Element | PenpotShapeElement,
    style_supplier: BaseStyleSupplier | None = None,
) -> tuple[
    list[PenpotShapeElement],
    dict[int, list[PenpotShapeElement]],
    dict[PenpotShapeElement, int],
]:
    """Find all Penpot shapes in the SVG tree starting from the given root element.

    :param root:
    :return: a tuple containing the list of PenpotShapeElement objects, a dictionary mapping depths to shape elements,
        and a dictionary mapping shape elements to their depths. All depths are relative to the root element and
        are depths in terms of the parent and child shapes, not in terms of the depths in the SVG tree.
    """
    depth_to_shape_el = defaultdict(list)
    shape_el_to_depth = {}
    penpot_shape_elements = []

    for el in root.iter():
        if _el_is_penpot_shape(el):
            shape_el = PenpotShapeElement(el, style_supplier=style_supplier)
            depth_to_shape_el[shape_el.depth_in_shapes].append(shape_el)
            shape_el_to_depth[shape_el] = shape_el.depth_in_shapes
            penpot_shape_elements.append(shape_el)

    return penpot_shape_elements, depth_to_shape_el, shape_el_to_depth


class PenpotComponentSVG(SVG):
    """Representing a Penpot component, usually loaded from elements in a file named `component.svg`."""


class PenpotPageSVG(SVG):
    def __init__(
        self,
        dom: etree.ElementTree,
        style_supplier: BaseStyleSupplier | None = None,
    ):
        super().__init__(dom)
        (
            self._shape_elements,
            self._depth_to_shape_el,
            self._shape_el_to_depth,
        ) = find_all_penpot_shapes(self.dom, style_supplier=style_supplier)

        self._style_supplier = style_supplier

    def _reset_state(self) -> None:
        (
            self._shape_elements,
            self._depth_to_shape_el,
            self._shape_el_to_depth,
        ) = find_all_penpot_shapes(self.dom, style_supplier=self._style_supplier)

    @overload
    def _get_shapes_by_attr(
        self,
        attr_name: str,
        attr_value: Any,
        should_be_unique: Literal[True],
    ) -> PenpotShapeElement: ...

    @overload
    def _get_shapes_by_attr(
        self,
        attr_name: str,
        attr_value: Any,
        should_be_unique: Literal[False] = False,
    ) -> list[PenpotShapeElement]: ...

    def _get_shapes_by_attr(
        self,
        attr_name: str,
        attr_value: Any,
        should_be_unique: bool = False,
    ) -> PenpotShapeElement | list[PenpotShapeElement]:
        matched_shapes = [
            shape
            for shape in self.penpot_shape_elements
            if getattr(shape, attr_name) == attr_value
        ]
        if not should_be_unique:
            return matched_shapes

        if len(matched_shapes) == 0:
            raise KeyError(f"No shape with '{attr_name=}' and '{attr_value=}' found")
        if len(matched_shapes) > 1:
            raise RuntimeError(
                f"Multiple shapes {len(matched_shapes)=} with '{attr_name=}' and '{attr_value=}' found. "
                "This should not happen and could be caused by an implementation error or by a malformed SVG file.",
            )
        return matched_shapes[0]

    def get_shape_by_name(
        self,
        name: str,
        require_unique: bool = True,
    ) -> PenpotShapeElement:
        result = self._get_shapes_by_attr("name", name, should_be_unique=require_unique)  # type: ignore
        if not require_unique and isinstance(result, list):
            return result[0]
        else:
            return result

    def get_shape_by_id(self, shape_id: str) -> PenpotShapeElement:
        return self._get_shapes_by_attr("shape_id", shape_id, should_be_unique=True)

    @property
    def penpot_shape_elements(self) -> list[PenpotShapeElement]:
        return self._shape_elements

    @property
    def max_shape_depth(self) -> int:
        if self._depth_to_shape_el:
            return max(self._depth_to_shape_el.keys())
        else:
            return 0

    def get_shape_elements_at_depth(self, depth: int) -> list[PenpotShapeElement]:
        return self._depth_to_shape_el.get(depth, [])

    def pprint_hierarchy(self, horizontal: bool = True) -> None:
        for shape in self.get_shape_elements_at_depth(0):
            shape.pprint_hierarchy(horizontal=horizontal)

    def _remove_shape_from_tree(self, shape_id: str) -> None:
        shape = self.get_shape_by_id(shape_id)

        container_g = shape.get_containing_g_element()
        container_g.getparent().remove(container_g)

    def remove_shape(self, shape_id: str) -> None:
        """Removes a shape (and its sub-shapes) given by its ID from the SVG tree.

        The state of the PenpotPageSVG object is reset after the shape is removed, i.e.
        the shape elements are re-extracted from the tree.
        """
        self._remove_shape_from_tree(shape_id)
        self._reset_state()

        try:
            self.get_shape_by_id(shape_id)
        except KeyError:
            return

        raise AssertionError(f"Shape with id {shape_id} was not removed correctly.")

    def remove_elements_with_no_visible_content(self) -> None:
        # Sort the shapes by descending depth in the shape hierarchy, so that we start with the deepest shapes.
        # Otherwise we may delete a parent shape before its children, thus decouple the children from the tree
        # which will lead to weird behavior (i.e. lxml will assign arbitrary namespace names) and errors.
        # We could, of course, also detect these relationships and only remove invisible parents,
        # but just sorting the shapes is easier and should be fine for now.
        shapes = sorted(
            self.penpot_shape_elements,
            key=lambda shape: shape.depth_in_shapes,
            reverse=True,
        )

        removed_ids = []

        for shape in shapes:
            if not shape.check_for_visible_content():
                self._remove_shape_from_tree(shape.shape_id)
                removed_ids.append(shape.shape_id)

        self._reset_state()

        for shape_id in removed_ids:
            try:
                self.get_shape_by_id(shape_id)
            except KeyError:
                continue

            raise AssertionError(f"Shape with id {shape_id} was not removed correctly.")

    def retrieve_and_set_view_boxes_for_shape_elements(
        self,
        web_driver: WebDriver | RegisteredWebDriver = RegisteredWebDriver.CHROME,
        selected_shape_elements: Iterable[PenpotShapeElement] | None = None,
        respect_clip_masks: bool = True,
        show_progress: bool = True,
    ) -> None:
        """Retrieve the default view boxes for all shapes in the SVG and set them on the shapes.
        This is more efficient than setting them one by one, as
        this way only a single html (corresponding to the whole page) needs to be rendered
        instead of one for each shape.

        :param web_driver:
        :param selected_shape_elements: if None, all shapes in a page will be processed.
            Otherwise, a subset of the page's shapes can be passed.
        :param show_progress: Whether to show a progress bar.
        :return:
        """
        if selected_shape_elements is None:
            selected_shape_elements = self.penpot_shape_elements
        else:
            if non_contained_shape_ids := {
                s.shape_id for s in selected_shape_elements
            }.difference(
                {s.shape_id for s in self.penpot_shape_elements},
            ):
                raise ValueError(
                    f"The provided shapes are not a subset of the pages' shape. {non_contained_shape_ids=}",
                )
        if show_progress:
            selected_shape_elements = cast(
                Iterable[PenpotShapeElement],
                tqdm(selected_shape_elements, desc="Setting view boxes"),
            )

        with get_web_driver_for_html(web_driver, self.to_html_string()) as driver:
            for shape_el in selected_shape_elements:
                # Frames will typically have a clip-path that defines the clip mask.
                if (
                    respect_clip_masks
                    and shape_el.type is PenpotShapeType.FRAME
                    and (clip_rect := shape_el.get_clip_rect()) is not None
                ):
                    shape_bbox = clip_rect
                else:
                    view_box_dom_rect = driver.execute_script(
                        f"return document.getElementById('{shape_el.shape_id}').getBBox();",
                    )
                    shape_bbox = BoundingBox.from_dom_rect(view_box_dom_rect)
                shape_el.set_default_view_box(bbox=shape_bbox)


def ensure_unique_ids_in_svg_code(svg_code: str) -> str:
    """Transforms SVG code generated by an LLM in order to ensure that identifiers appearing in the code are unique.

    :param svg_code: the generated SVG code
    :return: the transformed SVG code
    """
    ids = re.findall(r'id="(.*?)"', svg_code)
    for identifier in ids:
        new_id = f"{identifier}_{shortuuid.uuid()}"
        svg_code = svg_code.replace(f'id="{identifier}"', f'id="{new_id}"')
        svg_code = svg_code.replace(f"url(#{identifier})", f"url(#{new_id})")
        svg_code = svg_code.replace(f"url('#{identifier}')", f"url('#{new_id})'")
        svg_code = svg_code.replace(f'href="#{identifier}"', f'href="#{new_id}"')
    return svg_code


def randomize_penpot_shape_names(element: PenpotShapeElement | PenpotPageSVG) -> None:
    """Randomize the names of all shapes in the given PenpotShapeElement or PenpotPageSVG."""
    if isinstance(element, PenpotShapeElement):
        shapes = [element]
    elif isinstance(element, PenpotPageSVG):
        shapes = element.get_shape_elements_at_depth(0)
    else:
        raise TypeError(f"Unsupported element type: {type(element)}")

    for shape in shapes:
        shape.name = randomname.get_name()

        for child in shape.get_direct_children_shapes():
            randomize_penpot_shape_names(child)<|MERGE_RESOLUTION|>--- conflicted
+++ resolved
@@ -7,11 +7,8 @@
 from copy import deepcopy
 from enum import Enum
 from functools import cache
-<<<<<<< HEAD
+from pathlib import Path
 from tempfile import NamedTemporaryFile
-=======
-from pathlib import Path
->>>>>>> 875238c3
 from typing import TYPE_CHECKING, Any, Literal, Self, Union, cast, overload
 
 import matplotlib.transforms as mpl_transforms
