from collections import defaultdict
from copy import deepcopy
from dataclasses import dataclass
from enum import Enum
from functools import cache
from typing import TYPE_CHECKING, Any, Self

from lxml import etree
from pptree import print_tree
from selenium.webdriver.remote.webdriver import WebDriver

from penai.types import PathLike, RecursiveStrDict
from penai.utils.dict import apply_func_to_nested_keys
from penai.utils.svg import (
    temp_file_for_content,
    trim_namespace_from_tree,
    url_to_data_uri,
    validate_uri,
)
from penai.xml import BetterElement

_CustomElementBaseAnnotationClass: Any = object
if TYPE_CHECKING:
    # Trick to get proper type hints and docstrings for lxlml etree stuff
    # It has the same api as etree, but the latter is in python and properly typed and documented,
    # whereas the former is a stub but much faster. So at type-checking time, we use the python version of etree.
    from xml import etree
    from xml.etree.ElementTree import Element as XMLElement

    # Trick to get type hints for custom elements (wrappers with getattr) in IDEs without inheriting at runtime
    _CustomElementBaseAnnotationClass = XMLElement


class SVG:
    """A simple wrapper around an `ElementTree` that is based on `BetterElement` as nodes in the tree.

    In the long-term (lol never), we might extend this a full-fledged SVG implementation.
    """

    def __init__(self, dom: etree.ElementTree):
        self.dom = dom

    @classmethod
    def from_root_element(
        cls,
        element: BetterElement,
        nsmap: dict | None = None,
        svg_attribs: dict[str, str] | None = None,
    ) -> Self:
        """Create an SVG object from a given root element.

        :param element: The root element of the SVG document.
        :param nsmap: A dictionary mapping namespace prefixes to URIs.
        :param svg_attribs: A dictionary of attributes to add to the `attrib` field.
        """
        if not isinstance(element, BetterElement):
            raise TypeError(f"Expected an BetterElement, got {type(element)}")

        nsmap = nsmap or dict(element.nsmap)
        nsmap = {None: "http://www.w3.org/2000/svg", **nsmap}

        # As recommended in https://lxml.de/tutorial.html, create a deep copy of the element.
        element = deepcopy(element)

        if element.localname != "svg":
            root = BetterElement.create(tag="svg", nsmap=nsmap)
            root.append(element)
        else:
            root = element

        if svg_attribs:
            root.attrib.update(svg_attribs)

        return cls(etree.ElementTree(root))

    @classmethod
    def from_file(cls, path: PathLike) -> Self:
        return cls(dom=BetterElement.parse_file(path))

    @classmethod
    def from_string(cls, string: str) -> Self:
        return cls(dom=BetterElement.parse_string(string))

    def strip_penpot_tags(self) -> None:
        """Strip all Penpot-specific nodes from the SVG tree.

        Useful for debugging, reverse engineering or testing purposes.
        """
        trim_namespace_from_tree(self.dom.getroot(), "penpot")

    def inline_images(self, elem: etree.ElementBase | None = None) -> None:
        # TODO: We currently don't make use of any concurrent fetching or caching
        # which could drastically speed up the inlining process.
        if elem is None:
            elem = self.dom.getroot()

        if not elem.prefix and elem.localname == "image":
            attribs = elem.attrib

            # According to https://developer.mozilla.org/en-US/docs/Web/SVG/Attribute/xlink:href
            # xlink:href is deprecated, so we will inly check the `href` attribute here.
            # Penpot also doesn't seem to make use of xlinks.
            # uri = attribs.get(f'{{{nsmap["xlink"]}}}href')

            uri = attribs.get("href")

            if uri and validate_uri(uri):
                data_uri = url_to_data_uri(uri)

                if attribs.get("href"):
                    del attribs["href"]

                attribs["href"] = data_uri

        for child in elem:
            self.inline_images(child)

    def to_file(self, path: PathLike) -> None:
        self.dom.write(path, pretty_print=True)

    def to_string(self, pretty: bool = True) -> str:
        return etree.tostring(self.dom, pretty_print=pretty).decode()


def get_node_depth(el: etree.ElementBase, root: etree.ElementBase | None = None) -> int:
    """Get the depth of an element in the SVG tree."""
    depth = 0

    def el_is_root(el: etree.ElementBase) -> bool:
        return el == root if root is not None else el.getparent() is None

    while not el_is_root(el):
        depth += 1
        el = el.getparent()
    return depth


class PenpotShapeAttr(Enum):
    NAME = "name"
    TYPE = "type"
    TRANSFORM = "transform"
    TRANSFORM_INVERSE = "transform-inverse"


# Support for other keys will be provided when needed. For reference, the full key list is below.
# ['name',
#  'type',
#  'transform',
#  'transform-inverse',
#  'flip-x',
#  'flip-y',
#  'proportion',
#  'proportion-lock',
#  'rotation',
#  'center-x',
#  'center-y',
#  'constraints-h',
#  'constraints-v',
#  'show-content',
#  'hide-in-viewer',
#  'component-file',
#  'component-id',
#  'component-root',
#  'shape-ref']


def _el_is_penpot_shape(el: etree.ElementBase) -> bool:
    return el.prefix == "penpot" and el.localname == "shape"


def _el_is_group(el: etree.ElementBase) -> bool:
    return el.tag == el.get_namespaced_key("g")


_PenpotShapeDictEntry = dict["PenpotShapeElement", "_PenpotShapeDictEntry"]


@dataclass
class BoundingBox:
    x: float
    y: float
    width: float
    height: float

    def __post_init__(self) -> None:
        if self.width < 0 or self.height < 0:
            raise ValueError("Width and height must be non-negative")

    @classmethod
    def from_dom_rect(cls, dom_rect: dict[str, Any]) -> Self:
        """Create a BoundingBox object from a DOMRect object.

        See See https://developer.mozilla.org/en-US/docs/Web/API/DOMRect.
        """
        return cls(
            x=dom_rect["x"],
            y=dom_rect["y"],
            width=dom_rect["width"],
            height=dom_rect["height"],
        )


class PenpotShapeTypeCategory(Enum):
    # Container shapes can contain other shapes
    CONTAINER = "container"

    # Primitive shapes directly correspond to rendered elements and cannot have children
    PRIMITIVE = "primitive"


@dataclass
class PenpotShapeTypeDescription:
    category: PenpotShapeTypeCategory
    literal: str


class PenpotShapeType(Enum):
    # Group types
    GROUP = PenpotShapeTypeDescription(PenpotShapeTypeCategory.CONTAINER, "group")
    FRAME = PenpotShapeTypeDescription(PenpotShapeTypeCategory.CONTAINER, "frame")
    BOOL = PenpotShapeTypeDescription(PenpotShapeTypeCategory.CONTAINER, "bool")

    # Primitives
    CIRCLE = PenpotShapeTypeDescription(PenpotShapeTypeCategory.PRIMITIVE, "circle")
    IMAGE = PenpotShapeTypeDescription(PenpotShapeTypeCategory.PRIMITIVE, "image")
    PATH = PenpotShapeTypeDescription(PenpotShapeTypeCategory.PRIMITIVE, "path")
    RECT = PenpotShapeTypeDescription(PenpotShapeTypeCategory.PRIMITIVE, "rect")
    TEXT = PenpotShapeTypeDescription(PenpotShapeTypeCategory.PRIMITIVE, "text")

    @classmethod
    @cache
    def get_literal_type_to_shape_type_mapping(cls) -> dict[str, Self]:
        return {member.value.literal: member for member in cls}

    @classmethod
    def get_by_type_literal(cls, type_str: str) -> Self:
        mapping = cls.get_literal_type_to_shape_type_mapping()

        if type_str not in mapping:
            raise ValueError(
                f"Unknown Penpot shape type literal: {type_str}. Valid options are: {', '.join(mapping)}.",
            )

        return mapping[type_str]


class PenpotShapeElement(_CustomElementBaseAnnotationClass):
    """An object corresponding to a <penpot:shape> element in a Penpot SVG file.

    The <penpot:shape> tag is always a child of a <g> tag, to which it is in a
    one-to-one correspondence.
    However, parent or child shapes may be arbitrarily levels above or below
    the shape tag itself. Moreover, the children of a shape tag are not
    actually its children in the SVG tree, but rather the children of the
    corresponding <g> tag.
    """

    def __init__(self, lxml_element: etree.ElementBase) -> None:
        self._lxml_element = lxml_element
        self._depth_in_svg = get_node_depth(lxml_element)
        self._depth_in_shapes = len(self.get_all_parent_shapes())

        # This can serve as an implicit sanity check whether we currently cover all shape types
        self._shape_type = PenpotShapeType.get_by_type_literal(
            self.get_penpot_attr(PenpotShapeAttr.TYPE),
        )

        # NOTE: may be too slow at init, then make lazy or remove
        self._child_shapes: list[PenpotShapeElement] = []

        self._bounding_box: BoundingBox | None = None

    def __getattr__(self, item: str) -> Any:
        return getattr(self._lxml_element, item)

    def __hash__(self) -> int:
        return hash(self._lxml_element)

    def __eq__(self, other: Any) -> bool:
        if not isinstance(other, PenpotShapeElement):
            return False
        return self._lxml_element == other._lxml_element

    def to_svg(self) -> SVG:
        svg_root = self._lxml_element.getroottree().getroot()
        return SVG.from_root_element(self.get_containing_g_element(), svg_attribs=svg_root.attrib)

    @property
    def shape_id(self) -> str:
        # The penpot shape element itself doesn't even contain its own id.
        # We actually have to ask its parent very kindly.
        return self.get_containing_g_element().get("id")

    @property
    def depth_in_svg(self) -> int:
        return self._depth_in_svg

    @property
    def depth_in_shapes(self) -> int:
        return self._depth_in_shapes

    @property
    def child_shapes(self) -> list["PenpotShapeElement"]:
        # TODO: this might be slow, and properties shouldn't be slow, but setting at init leads to infinite recursion..
        if not self._child_shapes:
            self._child_shapes = self.get_direct_children_shapes()
        return self._child_shapes

    def get_penpot_attr(self, key: str | PenpotShapeAttr) -> str:
        key = key.value if isinstance(key, PenpotShapeAttr) else key
        return self.attrib[self.get_namespaced_key("penpot", key)]

    @property
    def name(self) -> str:
        return self.get_penpot_attr(PenpotShapeAttr.NAME)

    @property
    def type(self) -> PenpotShapeType:
        return self._shape_type

    @property
    def is_container_type(self) -> bool:
        return self._shape_type.value.category == PenpotShapeTypeCategory.CONTAINER

    @property
    def is_primitive_type(self) -> bool:
        return self._shape_type.value.category == PenpotShapeTypeCategory.PRIMITIVE

    @property
    def bounding_box(self) -> BoundingBox | None:
        return self._bounding_box

    def set_bounding_box(self, bbox: BoundingBox) -> None:
        self._bounding_box = bbox

    def get_parent_shape(self) -> Self | None:
        g_containing_par_shape_candidate = self.get_containing_g_element().getparent()
        while g_containing_par_shape_candidate is not None:
            if _el_is_group(g_containing_par_shape_candidate):
                for child in g_containing_par_shape_candidate:
                    if _el_is_penpot_shape(child):
                        return self.__class__(child)
            g_containing_par_shape_candidate = g_containing_par_shape_candidate.getparent()
        return None

    def get_all_parent_shapes(self) -> list[Self]:
        parent_shape = self.get_parent_shape()
        if parent_shape is None:
            return []
        return [parent_shape, *parent_shape.get_all_parent_shapes()]

    def get_containing_g_element(self) -> BetterElement:
        """Get the parent <g> element to which this shape corresponds; child shapes will be children of it.

        See docstring of the class for more info on the relation between <g> and <penpot:shape> tags.
        """
        return self.getparent()

    def is_leave(self) -> bool:
        return not self.get_direct_children_shapes()

    def get_all_children_shapes(self) -> list["PenpotShapeElement"]:
        """Get all the children of this shape, including children of children, etc."""
        containing_group = self.get_containing_g_element()
        result = find_all_penpot_shapes(containing_group)[0]
        return [shape for shape in result if shape != self]

    # TODO: very inefficient, should be optimized if ever a bottleneck
    def get_direct_children_shapes(self) -> list["PenpotShapeElement"]:
        """Get the direct children of this shape."""
        children_shapes = self.get_all_children_shapes()
        return [shape for shape in children_shapes if shape.get_parent_shape() == self]

    def get_hierarchy_dict(self) -> dict["PenpotShapeElement", "_PenpotShapeDictEntry"]:
        result = {}
        for child in self.get_direct_children_shapes():
            result[child] = child.get_hierarchy_dict()
        return {self: result}

    def get_hierarchy_dict_for_names(self) -> RecursiveStrDict:
        hierarchy_dict = self.get_hierarchy_dict()
        return apply_func_to_nested_keys(hierarchy_dict, lambda k: k.name)

    def pprint_hierarchy(self, horizontal: bool = True) -> None:
        print_tree(self, childattr="child_shapes", nameattr="name", horizontal=horizontal)


def find_all_penpot_shapes(
    root: etree.ElementBase | PenpotShapeElement,
) -> tuple[
    list[PenpotShapeElement],
    dict[int, list[PenpotShapeElement]],
    dict[PenpotShapeElement, int],
]:
    """Find all Penpot shapes in the SVG tree starting from the given root element.

    :param root:
    :return: a tuple containing the list of PenpotShapeElement objects, a dictionary mapping depths to shape elements,
        and a dictionary mapping shape elements to their depths. All depths are relative to the root element and
        are depths in terms of the parent and child shapes, not in terms of the depths in the SVG tree.
    """
    depth_to_shape_el = defaultdict(list)
    shape_el_to_depth = {}
    penpot_shape_elements = []

    for el in root.iter():
        if _el_is_penpot_shape(el):
            shape_el = PenpotShapeElement(el)
            depth_to_shape_el[shape_el.depth_in_shapes].append(shape_el)
            shape_el_to_depth[shape_el] = shape_el.depth_in_shapes
            penpot_shape_elements.append(shape_el)

    return penpot_shape_elements, depth_to_shape_el, shape_el_to_depth


class PenpotComponentSVG(SVG):
    """Representing a Penpot component, usually loaded from elements in a file named `component.svg`."""


class PenpotPageSVG(SVG):
    def __init__(self, dom: etree.ElementTree):
        super().__init__(dom)

        shape_els, depth_to_shape_el, shape_el_to_depth = find_all_penpot_shapes(dom)
        self._depth_to_shape_el = depth_to_shape_el
        self._shape_el_to_depth = shape_el_to_depth
        if depth_to_shape_el:
            self._max_shape_depth = max(depth_to_shape_el.keys())
        else:
            self._max_shape_depth = 0
        self.penpot_shape_elements = shape_els

<<<<<<< HEAD
    @cache
    def get_shape_by_name(self, name: str) -> PenpotShapeElement:
        matched_shapes = [shape for shape in self.penpot_shape_elements if shape.name == name]
        if len(matched_shapes) == 0:
            raise KeyError(f"No shape with '{name=}' found")
        if len(matched_shapes) > 1:
            raise RuntimeError(
                f"Multiple shapes {len(matched_shapes)=} with '{name=}' found. "
                "This should not happen and could be caused by an implementation error or by a malformed SVG file.",
            )
        return matched_shapes[0]
=======
        # We need the bounding box of the root element as well as the per-shape bounding boxes might
        # deviate between renderers or configurations, e.g. due to dpi differences.
        # This information can be used to align them.
        self.bounding_box: BoundingBox | None = None
>>>>>>> 092ebcde

    @property
    def max_shape_depth(self) -> int:
        return self._max_shape_depth

    def get_shape_elements_at_depth(self, depth: int) -> list[PenpotShapeElement]:
        return self._depth_to_shape_el.get(depth, [])

    def pprint_hierarchy(self, horizontal: bool = True) -> None:
        for shape in self.get_shape_elements_at_depth(0):
<<<<<<< HEAD
            shape.pprint_hierarchy(horizontal=horizontal)
=======
            shape.pprint_hierarchy()

    def derive_bounding_boxes(self, web_driver: WebDriver) -> None:
        svg_string = etree.tostring(self.dom).decode()

        # Perhaps not valid html but yolo
        html_string = "<body>" + svg_string + "</body>"

        with temp_file_for_content(html_string, extension=".html") as path:
            web_driver.get(path.absolute().as_uri())

            for shape in self.penpot_shape_elements:
                shape_id = shape.shape_id

                bbox = web_driver.execute_script(
                    f"return document.getElementById('{shape_id}').getBoundingClientRect();",
                )

                assert (
                    bbox is not None
                ), f"Couldn't derive bounding box for shape with id {shape_id}"

                shape.set_bounding_box(BoundingBox.from_dom_rect(bbox))

            self.bounding_box = BoundingBox.from_dom_rect(
                web_driver.execute_script(
                    'return document.querySelector("svg").getBoundingClientRect()',
                ),
            )
>>>>>>> 092ebcde
<|MERGE_RESOLUTION|>--- conflicted
+++ resolved
@@ -430,7 +430,11 @@
             self._max_shape_depth = 0
         self.penpot_shape_elements = shape_els
 
-<<<<<<< HEAD
+        # We need the bounding box of the root element as well as the per-shape bounding boxes might
+        # deviate between renderers or configurations, e.g. due to dpi differences.
+        # This information can be used to align them.
+        self.bounding_box: BoundingBox | None = None
+
     @cache
     def get_shape_by_name(self, name: str) -> PenpotShapeElement:
         matched_shapes = [shape for shape in self.penpot_shape_elements if shape.name == name]
@@ -442,12 +446,6 @@
                 "This should not happen and could be caused by an implementation error or by a malformed SVG file.",
             )
         return matched_shapes[0]
-=======
-        # We need the bounding box of the root element as well as the per-shape bounding boxes might
-        # deviate between renderers or configurations, e.g. due to dpi differences.
-        # This information can be used to align them.
-        self.bounding_box: BoundingBox | None = None
->>>>>>> 092ebcde
 
     @property
     def max_shape_depth(self) -> int:
@@ -458,10 +456,7 @@
 
     def pprint_hierarchy(self, horizontal: bool = True) -> None:
         for shape in self.get_shape_elements_at_depth(0):
-<<<<<<< HEAD
             shape.pprint_hierarchy(horizontal=horizontal)
-=======
-            shape.pprint_hierarchy()
 
     def derive_bounding_boxes(self, web_driver: WebDriver) -> None:
         svg_string = etree.tostring(self.dom).decode()
@@ -489,5 +484,4 @@
                 web_driver.execute_script(
                     'return document.querySelector("svg").getBoundingClientRect()',
                 ),
-            )
->>>>>>> 092ebcde
+            )