--- conflicted
+++ resolved
@@ -15,11 +15,7 @@
 from selenium.webdriver.remote.webdriver import WebDriver
 from tqdm import tqdm
 
-<<<<<<< HEAD
 import penai.utils.misc as utils
-=======
-from penai import utils
->>>>>>> a2c73ea9
 from penai.registries.web_drivers import RegisteredWebDriver, get_web_driver_for_html
 from penai.types import PathLike, RecursiveStrDict
 from penai.utils.dict import apply_func_to_nested_keys
@@ -801,13 +797,9 @@
             self._shape_elements,
             self._depth_to_shape_el,
             self._shape_el_to_depth,
-<<<<<<< HEAD
-        ) = find_all_penpot_shapes(self.dom)
-=======
         ) = find_all_penpot_shapes(self.dom, style_supplier=style_supplier)
 
         self._style_supplier = style_supplier
->>>>>>> a2c73ea9
 
     def _reset_state(self) -> None:
         (
