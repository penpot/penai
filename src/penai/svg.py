from collections import defaultdict
from copy import deepcopy
from dataclasses import dataclass
from enum import Enum
from functools import cache
from typing import TYPE_CHECKING, Any, Self

from lxml import etree
from pptree import print_tree
from selenium.webdriver.remote.webdriver import WebDriver

from penai.types import PathLike, RecursiveStrDict
from penai.utils.dict import apply_func_to_nested_keys
from penai.utils.svg import (
    temp_file_for_content,
    trim_namespace_from_tree,
    url_to_data_uri,
    validate_uri,
)
from penai.xml import BetterElement

_CustomElementBaseAnnotationClass: Any = object
if TYPE_CHECKING:
    # Trick to get proper type hints and docstrings for lxlml etree stuff
    # It has the same api as etree, but the latter is in python and properly typed and documented,
    # whereas the former is a stub but much faster. So at type-checking time, we use the python version of etree.
    from xml import etree
    from xml.etree.ElementTree import Element as XMLElement

    # Trick to get type hints for custom elements (wrappers with getattr) in IDEs without inheriting at runtime
    _CustomElementBaseAnnotationClass = XMLElement


class SVG:
    """A simple wrapper around an `ElementTree` that is based on `BetterElement` as nodes in the tree.

    In the long-term (lol never), we might extend this a full-fledged SVG implementation.
    """

    def __init__(self, dom: etree.ElementTree):
        self.dom = dom

    @classmethod
    def from_root_element(
        cls,
        element: BetterElement,
        nsmap: dict | None = None,
        svg_attribs: dict[str, str] | None = None,
    ) -> Self:
        """Create an SVG object from a given root element.

        :param element: The root element of the SVG document.
        :param nsmap: A dictionary mapping namespace prefixes to URIs.
        :param svg_attribs: A dictionary of attributes to add to the `attrib` field.
        """
        if not isinstance(element, BetterElement):
            raise TypeError(f"Expected an BetterElement, got {type(element)}")

        nsmap = nsmap or dict(element.nsmap)
        nsmap = {None: "http://www.w3.org/2000/svg", **nsmap}

        # As recommended in https://lxml.de/tutorial.html, create a deep copy of the element.
        element = deepcopy(element)

        if element.localname != "svg":
            root = BetterElement("svg", nsmap=nsmap)
            root.append(element)
        else:
            root = element

        if svg_attribs:
            root.attrib.update(svg_attribs)

        return cls(etree.ElementTree(root))

    @classmethod
    def from_file(cls, path: PathLike) -> Self:
        return cls(dom=BetterElement.parse_file(path))

    @classmethod
    def from_string(cls, string: str) -> Self:
        return cls(dom=BetterElement.parse_string(string))

    def strip_penpot_tags(self) -> None:
        """Strip all Penpot-specific nodes from the SVG tree.

        Useful for debugging, reverse engineering or testing purposes.
        """
        trim_namespace_from_tree(self.dom.getroot(), "penpot")

    def inline_images(self, elem: etree.ElementBase | None = None) -> None:
        # TODO: We currently don't make use of any concurrent fetching or caching
        # which could drastically speed up the inlining process.
        if elem is None:
            elem = self.dom.getroot()

        if not elem.prefix and elem.localname == "image":
            attribs = elem.attrib

            # According to https://developer.mozilla.org/en-US/docs/Web/SVG/Attribute/xlink:href
            # xlink:href is deprecated, so we will inly check the `href` attribute here.
            # Penpot also doesn't seem to make use of xlinks.
            # uri = attribs.get(f'{{{nsmap["xlink"]}}}href')

            uri = attribs.get("href")

            if uri and validate_uri(uri):
                data_uri = url_to_data_uri(uri)

                if attribs.get("href"):
                    del attribs["href"]

                attribs["href"] = data_uri

        for child in elem:
            self.inline_images(child)

    def to_file(self, path: PathLike) -> None:
        self.dom.write(path, pretty_print=True)

    def to_string(self, pretty: bool = True) -> str:
        return etree.tostring(self.dom, pretty_print=pretty).decode()


def get_node_depth(el: etree.ElementBase, root: etree.ElementBase | None = None) -> int:
    """Get the depth of an element in the SVG tree."""
    depth = 0

    def el_is_root(el: etree.ElementBase) -> bool:
        return el == root if root is not None else el.getparent() is None

    while not el_is_root(el):
        depth += 1
        el = el.getparent()
    return depth


class PenpotShapeAttr(Enum):
    NAME = "name"
    TYPE = "type"
    TRANSFORM = "transform"
    TRANSFORM_INVERSE = "transform-inverse"


# Support for other keys will be provided when needed. For reference, the full key list is below.
# ['name',
#  'type',
#  'transform',
#  'transform-inverse',
#  'flip-x',
#  'flip-y',
#  'proportion',
#  'proportion-lock',
#  'rotation',
#  'center-x',
#  'center-y',
#  'constraints-h',
#  'constraints-v',
#  'show-content',
#  'hide-in-viewer',
#  'component-file',
#  'component-id',
#  'component-root',
#  'shape-ref']


def _el_is_penpot_shape(el: etree.ElementBase) -> bool:
    return el.prefix == "penpot" and el.localname == "shape"


def _el_is_group(el: etree.ElementBase) -> bool:
    return el.tag == el.get_namespaced_key("g")


_PenpotShapeDictEntry = dict["PenpotShapeElement", "_PenpotShapeDictEntry"]


<<<<<<< HEAD
@dataclass
class BoundingBox:
    x: float
    y: float
    width: float
    height: float

    def __post_init__(self) -> None:
        if self.width < 0 or self.height < 0:
            raise ValueError("Width and height must be non-negative")

    @classmethod
    def from_dom_rect(cls, dom_rect: dict[str, Any]) -> Self:
        """Create a BoundingBox object from a DOMRect object.

        See See https://developer.mozilla.org/en-US/docs/Web/API/DOMRect.
        """
        return cls(
            x=dom_rect["x"],
            y=dom_rect["y"],
            width=dom_rect["width"],
            height=dom_rect["height"],
        )
=======
class PenpotShapeTypeCategory(Enum):
    # Container shapes can contain other shapes
    CONTAINER = "container"

    # Primitive shapes directly correspond to rendered elements and cannot have children
    PRIMITIVE = "primitive"


@dataclass
class PenpotShapeTypeDescription:
    category: PenpotShapeTypeCategory
    literal: str


class PenpotShapeType(Enum):
    # Group types
    GROUP = PenpotShapeTypeDescription(PenpotShapeTypeCategory.CONTAINER, "group")
    FRAME = PenpotShapeTypeDescription(PenpotShapeTypeCategory.CONTAINER, "frame")
    BOOL = PenpotShapeTypeDescription(PenpotShapeTypeCategory.CONTAINER, "bool")

    # Primitives
    CIRCLE = PenpotShapeTypeDescription(PenpotShapeTypeCategory.PRIMITIVE, "circle")
    IMAGE = PenpotShapeTypeDescription(PenpotShapeTypeCategory.PRIMITIVE, "image")
    PATH = PenpotShapeTypeDescription(PenpotShapeTypeCategory.PRIMITIVE, "path")
    RECT = PenpotShapeTypeDescription(PenpotShapeTypeCategory.PRIMITIVE, "rect")
    TEXT = PenpotShapeTypeDescription(PenpotShapeTypeCategory.PRIMITIVE, "text")

    @classmethod
    @cache
    def get_literal_type_to_shape_type_mapping(cls) -> dict[str, Self]:
        return {member.value.literal: member for member in cls}

    @classmethod
    def get_by_type_literal(cls, type_str: str) -> Self:
        mapping = cls.get_literal_type_to_shape_type_mapping()

        if type_str not in mapping:
            raise ValueError(
                f"Unknown Penpot shape type literal: {type_str}. Valid options are: {', '.join(mapping)}.",
            )

        return mapping[type_str]
>>>>>>> bea777ab


class PenpotShapeElement(_CustomElementBaseAnnotationClass):
    """An object corresponding to a <penpot:shape> element in a Penpot SVG file.

    The <penpot:shape> tag is always a child of a <g> tag, to which it is in a
    one-to-one correspondence.
    However, parent or child shapes may be arbitrarily levels above or below
    the shape tag itself. Moreover, the children of a shape tag are not
    actually its children in the SVG tree, but rather the children of the
    corresponding <g> tag.
    """

    def __init__(self, lxml_element: etree.ElementBase) -> None:
        self._lxml_element = lxml_element
        self._depth_in_svg = get_node_depth(lxml_element)
        self._depth_in_shapes = len(self.get_all_parent_shapes())

        # This can serve as an implicit sanity check whether we currently cover all shape types
        self._shape_type = PenpotShapeType.get_by_type_literal(
            self.get_penpot_attr(PenpotShapeAttr.TYPE),
        )

        # NOTE: may be too slow at init, then make lazy or remove
        self._child_shapes: list[PenpotShapeElement] = []

        self._bounding_box: BoundingBox | None = None

    def __getattr__(self, item: str) -> Any:
        return getattr(self._lxml_element, item)

    def __hash__(self) -> int:
        return hash(self._lxml_element)

    def __eq__(self, other: Any) -> bool:
        if not isinstance(other, PenpotShapeElement):
            return False
        return self._lxml_element == other._lxml_element

    @property
    def shape_id(self) -> str:
        # The penpot shape element itself doesn't even contain its own id.
        # We actually have to ask its parent very kindly.
        return self.get_containing_g_element().get("id")

    @property
    def depth_in_svg(self) -> int:
        return self._depth_in_svg

    @property
    def depth_in_shapes(self) -> int:
        return self._depth_in_shapes

    @property
    def child_shapes(self) -> list["PenpotShapeElement"]:
        # TODO: this might be slow, and properties shouldn't be slow, but setting at init leads to infinite recursion..
        if not self._child_shapes:
            self._child_shapes = self.get_direct_children_shapes()
        return self._child_shapes

    def get_penpot_attr(self, key: str | PenpotShapeAttr) -> str:
        key = key.value if isinstance(key, PenpotShapeAttr) else key
        return self.attrib[self.get_namespaced_key("penpot", key)]

    @property
    def name(self) -> str:
        return self.get_penpot_attr(PenpotShapeAttr.NAME)

    @property
    def type(self) -> PenpotShapeType:
        return self._shape_type

    @property
    def is_container_type(self) -> bool:
        return self._shape_type.value.category == PenpotShapeTypeCategory.CONTAINER

    @property
    def is_primitive_type(self) -> bool:
        return self._shape_type.value.category == PenpotShapeTypeCategory.PRIMITIVE

    @property
    def bounding_box(self) -> BoundingBox | None:
        return self._bounding_box

    def set_bounding_box(self, bbox: BoundingBox) -> None:
        self._bounding_box = bbox

    def get_parent_shape(self) -> Self | None:
        g_containing_par_shape_candidate = self.get_containing_g_element().getparent()
        while g_containing_par_shape_candidate is not None:
            if _el_is_group(g_containing_par_shape_candidate):
                for child in g_containing_par_shape_candidate:
                    if _el_is_penpot_shape(child):
                        return self.__class__(child)
            g_containing_par_shape_candidate = g_containing_par_shape_candidate.getparent()
        return None

    def get_all_parent_shapes(self) -> list[Self]:
        parent_shape = self.get_parent_shape()
        if parent_shape is None:
            return []
        return [parent_shape, *parent_shape.get_all_parent_shapes()]

    def get_containing_g_element(self) -> etree.ElementBase:
        """Get the parent <g> element to which this shape corresponds; child shapes will be children of it.

        See docstring of the class for more info on the relation between <g> and <penpot:shape> tags.
        """
        return self.getparent()

    def is_leave(self) -> bool:
        return not self.get_direct_children_shapes()

    def get_all_children_shapes(self) -> list["PenpotShapeElement"]:
        """Get all the children of this shape, including children of children, etc."""
        containing_group = self.get_containing_g_element()
        result = find_all_penpot_shapes(containing_group)[0]
        return [shape for shape in result if shape != self]

    # TODO: very inefficient, should be optimized if ever a bottleneck
    def get_direct_children_shapes(self) -> list["PenpotShapeElement"]:
        """Get the direct children of this shape."""
        children_shapes = self.get_all_children_shapes()
        return [shape for shape in children_shapes if shape.get_parent_shape() == self]

    def get_hierarchy_dict(self) -> dict["PenpotShapeElement", "_PenpotShapeDictEntry"]:
        result = {}
        for child in self.get_direct_children_shapes():
            result[child] = child.get_hierarchy_dict()
        return {self: result}

    def get_hierarchy_dict_for_names(self) -> RecursiveStrDict:
        hierarchy_dict = self.get_hierarchy_dict()
        return apply_func_to_nested_keys(hierarchy_dict, lambda k: k.name)

    def pprint_hierarchy(self) -> None:
        print_tree(self, childattr="child_shapes", nameattr="name")


def find_all_penpot_shapes(
    root: etree.ElementBase | PenpotShapeElement,
) -> tuple[
    list[PenpotShapeElement],
    dict[int, list[PenpotShapeElement]],
    dict[PenpotShapeElement, int],
]:
    """Find all Penpot shapes in the SVG tree starting from the given root element.

    :param root:
    :return: a tuple containing the list of PenpotShapeElement objects, a dictionary mapping depths to shape elements,
        and a dictionary mapping shape elements to their depths. All depths are relative to the root element and
        are depths in terms of the parent and child shapes, not in terms of the depths in the SVG tree.
    """
    depth_to_shape_el = defaultdict(list)
    shape_el_to_depth = {}
    penpot_shape_elements = []

    for el in root.iter():
        if _el_is_penpot_shape(el):
            shape_el = PenpotShapeElement(el)
            depth_to_shape_el[shape_el.depth_in_shapes].append(shape_el)
            shape_el_to_depth[shape_el] = shape_el.depth_in_shapes
            penpot_shape_elements.append(shape_el)

    return penpot_shape_elements, depth_to_shape_el, shape_el_to_depth


class PenpotComponentSVG(SVG):
    """Representing a Penpot component, usually loaded from elements in a file named `component.svg`."""


class PenpotPageSVG(SVG):
    def __init__(self, dom: etree.ElementTree):
        super().__init__(dom)

        shape_els, depth_to_shape_el, shape_el_to_depth = find_all_penpot_shapes(dom)
        self._depth_to_shape_el = depth_to_shape_el
        self._shape_el_to_depth = shape_el_to_depth
        if depth_to_shape_el:
            self._max_shape_depth = max(depth_to_shape_el.keys())
        else:
            self._max_shape_depth = 0
        self.penpot_shape_elements = shape_els

        # We need the bounding box of the root element as well as the per-shape bounding boxes might
        # deviate between renderers or configurations, e.g. due to dpi differences.
        # This information can be used to align them.
        self.bounding_box: BoundingBox | None = None

    @property
    def max_shape_depth(self) -> int:
        return self._max_shape_depth

    def get_shape_elements_at_depth(self, depth: int) -> list[PenpotShapeElement]:
        return self._depth_to_shape_el.get(depth, [])

    def pprint_hierarchy(self) -> None:
        for shape in self.get_shape_elements_at_depth(0):
            shape.pprint_hierarchy()

    def derive_bounding_boxes(self, web_driver: WebDriver) -> None:
        svg_string = etree.tostring(self.dom).decode()

        # Perhaps not valid html but yolo
        html_string = "<body>" + svg_string + "</body>"

        with temp_file_for_content(html_string, extension=".html") as path:
            web_driver.get(path.absolute().as_uri())

            for shape in self.penpot_shape_elements:
                shape_id = shape.shape_id

                bbox = web_driver.execute_script(
                    f"return document.getElementById('{shape_id}').getBoundingClientRect();",
                )

                assert (
                    bbox is not None
                ), f"Couldn't derive bounding box for shape with id {shape_id}"

                shape.set_bounding_box(BoundingBox.from_dom_rect(bbox))

            self.bounding_box = BoundingBox.from_dom_rect(
                web_driver.execute_script(
                    'return document.querySelector("svg").getBoundingClientRect()',
                ),
            )<|MERGE_RESOLUTION|>--- conflicted
+++ resolved
@@ -175,7 +175,6 @@
 _PenpotShapeDictEntry = dict["PenpotShapeElement", "_PenpotShapeDictEntry"]
 
 
-<<<<<<< HEAD
 @dataclass
 class BoundingBox:
     x: float
@@ -199,7 +198,6 @@
             width=dom_rect["width"],
             height=dom_rect["height"],
         )
-=======
 class PenpotShapeTypeCategory(Enum):
     # Container shapes can contain other shapes
     CONTAINER = "container"
@@ -242,7 +240,6 @@
             )
 
         return mapping[type_str]
->>>>>>> bea777ab
 
 
 class PenpotShapeElement(_CustomElementBaseAnnotationClass):
