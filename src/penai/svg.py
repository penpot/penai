--- conflicted
+++ resolved
@@ -14,11 +14,7 @@
 from selenium.webdriver.remote.webdriver import WebDriver
 from tqdm import tqdm
 
-<<<<<<< HEAD
 import penai.utils.misc as utils
-=======
-from penai import utils
->>>>>>> c84ccace
 from penai.registries.web_drivers import RegisteredWebDriver, get_web_driver_for_html
 from penai.types import PathLike, RecursiveStrDict
 from penai.utils.dict import apply_func_to_nested_keys
@@ -637,31 +633,18 @@
     def is_primitive_type(self) -> bool:
         return self._shape_type.value.category == PenpotShapeTypeCategory.PRIMITIVE
 
-<<<<<<< HEAD
-    @property
-    def produces_visible_content(self) -> bool:
-        if self.type == PenpotShapeType.GROUP:
-            return any(child.produces_visible_content for child in self.child_shapes)
-=======
     def check_for_visible_content(self) -> bool:
         if self.type == PenpotShapeType.GROUP:
             return any(child.check_for_visible_content() for child in self.child_shapes)
->>>>>>> c84ccace
 
         inner_groups = self.get_inner_g_elements()
 
         if not inner_groups:
             return False
 
-<<<<<<< HEAD
-        assert len(inner_groups), etree.tostring(
-            self.get_containing_g_element(),
-            pretty_print=True,
-=======
         assert len(inner_groups), (
             f"Found no inner <g>-elements (i.e. content elements) for shape with id {self.shape_id} while expecting at least one such element. "
             f"Tree: {etree.tostring(self.get_containing_g_element(), pretty_print=True)}"
->>>>>>> c84ccace
         )
 
         return any(_el_has_visible_content(group) for group in inner_groups)
@@ -777,11 +760,7 @@
             self._shape_el_to_depth,
         ) = find_all_penpot_shapes(self.dom)
 
-<<<<<<< HEAD
-    def _update_state(self) -> None:
-=======
     def _reset_state(self) -> None:
->>>>>>> c84ccace
         (
             self._shape_elements,
             self._depth_to_shape_el,
@@ -855,23 +834,15 @@
         for shape in self.get_shape_elements_at_depth(0):
             shape.pprint_hierarchy(horizontal=horizontal)
 
-<<<<<<< HEAD
-    def remove_shape(self, shape_id: str) -> None:
-=======
     def _remove_shape_from_tree(self, shape_id: str) -> None:
->>>>>>> c84ccace
         shape = self.get_shape_by_id(shape_id)
 
         container_g = shape.get_containing_g_element()
         container_g.getparent().remove(container_g)
 
-<<<<<<< HEAD
-        self._update_state()
-=======
     def remove_shape(self, shape_id: str) -> None:
         self._remove_shape_from_tree(shape_id)
         self._reset_state()
->>>>>>> c84ccace
 
         try:
             self.get_shape_by_id(shape_id)
@@ -881,11 +852,7 @@
         raise AssertionError(f"Shape with id {shape_id} was not removed correctly.")
 
     def remove_elements_with_no_visible_content(self) -> None:
-<<<<<<< HEAD
-        # Sort the shapes by depth in shapes, so that we start with the deepest shapes.
-=======
         # Sort the shapes by descending depth in the shape hierarchy, so that we start with the deepest shapes.
->>>>>>> c84ccace
         # Otherwise we may delete a parent shape before its children, thus decouple the children from the tree
         # which will lead to weird behavior (i.e. lxml will assign arbitrary namespace names) and errors.
         # We could, of course, also detect these relationships and only remove invisible parents,
@@ -896,11 +863,6 @@
             reverse=True,
         )
 
-<<<<<<< HEAD
-        for shape in shapes:
-            if not shape.produces_visible_content:
-                self.remove_shape(shape.shape_id)
-=======
         removed_ids = []
 
         for shape in shapes:
@@ -917,7 +879,6 @@
                 continue
 
             raise AssertionError(f"Shape with id {shape_id} was not removed correctly.")
->>>>>>> c84ccace
 
     def retrieve_and_set_view_boxes_for_shape_elements(
         self,
