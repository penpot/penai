--- conflicted
+++ resolved
@@ -341,13 +341,9 @@
         style_el.text = style
         self.dom.getroot().insert(0, style_el)
 
-<<<<<<< HEAD
     def to_file(self, path: PathLike, pretty: bool = False) -> None:
         self.dom.write(path, pretty_print=pretty)
 
-    def to_string(self, pretty: bool = True) -> str:
-        return etree.tostring(self.dom, pretty_print=pretty).decode()
-=======
     def to_string(self, pretty: bool = True, replace_ids_by_short_ids: bool = False) -> str:
         result = etree.tostring(self.dom, pretty_print=pretty).decode()
         if replace_ids_by_short_ids:
@@ -362,7 +358,6 @@
 
     def with_shortened_ids(self) -> Self:
         return self.from_string(self.to_string(replace_ids_by_short_ids=True))
->>>>>>> fd1f7085
 
 
 def get_node_depth(el: etree.ElementBase, root: etree.ElementBase | None = None) -> int:
