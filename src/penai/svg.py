--- conflicted
+++ resolved
@@ -41,19 +41,8 @@
     @classmethod
     def from_root_element(
         cls,
-<<<<<<< HEAD
         element: BetterElement,
         namespace_map: dict | None = None,
-        svg_attribs: dict[str, str] | None = None,
-    ) -> Self:
-        if not isinstance(element, BetterElement):
-            raise TypeError(f"Expected an BetterElement, got {type(element)}")
-
-        namespace_map = namespace_map or dict(element.nsmap)
-        namespace_map = {None: "http://www.w3.org/2000/svg", **namespace_map}
-=======
-        element: etree.Element,
-        nsmap: dict | None = None,
         svg_attribs: dict[str, str] | None = None,
     ) -> Self:
         """Create an SVG object from a given root element.
@@ -62,24 +51,17 @@
         :param nsmap: A dictionary mapping namespace prefixes to URIs.
         :param svg_attribs: A dictionary of attributes to add to the `attrib` field.
         """
-        nsmap = nsmap or {}
+        if not isinstance(element, BetterElement):
+            raise TypeError(f"Expected an BetterElement, got {type(element)}")
 
-        # Add the default SVG namespace to the nsmap if it's not already there.
-        nsmap = {None: "http://www.w3.org/2000/svg", **nsmap}
->>>>>>> 046b6362
+        namespace_map = namespace_map or dict(element.nsmap)
+        namespace_map = {None: "http://www.w3.org/2000/svg", **namespace_map}
 
         # As recommended in https://lxml.de/tutorial.html, create a deep copy of the element.
         element = deepcopy(element)
 
-<<<<<<< HEAD
         if element.localname != "svg":
             root = BetterElement("svg", nsmap=namespace_map)
-=======
-        localname = etree.QName(element).localname
-
-        if localname != "svg":
-            root = etree.Element("svg", nsmap=nsmap)
->>>>>>> 046b6362
             root.append(element)
         else:
             root = element
