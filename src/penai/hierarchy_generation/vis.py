import json
import os
import textwrap
from copy import deepcopy

from lxml import etree
from sensai.util import count_not_none
from starlette.templating import Jinja2Templates

from penai.config import top_level_directory
from penai.hierarchy_generation.inference import HierarchyElement
<<<<<<< HEAD
from penai.svg import BoundingBox, PenpotPageSVG, PenpotShapeElement, PenpotShapeType
=======
from penai.svg import SVG, BoundingBox, PenpotShapeElement
>>>>>>> 875238c3
from penai.types import PathLike
from penai.xml import BetterElement

color_by_hierarchy_level = [
    "#984447",
    "#a38f9e",
    "#add9f4",
    "#7aa3c8",
    "#6188b2",
    "#476c9b",
    "#468c98",
    "#2b5059",
    "#101419",
]


class InteractiveSVGHierarchyVisualizer:
    def __init__(
        self, hierarchy_element: HierarchyElement, shape: PenpotShapeElement
    ) -> None:
        svg = shape.to_svg()
        root = svg.dom.getroot()

        # augment hierarchy
        self._inject_hierarchy_visualization(hierarchy_element, root)
        self.hierarchy_element = hierarchy_element

        # create SVG with interactive elements
        self._inject_stylesheet(root)
        self.svg = svg

    def _bbox_to_svg_attribs(self, bbox: BoundingBox) -> dict[str, str]:
        return {
            "x": str(bbox.x),
            "y": str(bbox.y),
            "width": str(bbox.width),
            "height": str(bbox.height),
        }

    @staticmethod
    def hierarchy_highlight_element_id(hierarchy_element: HierarchyElement) -> str:
        return f"hierarchy_hl_{id(hierarchy_element)}"

    def _inject_shape_visualization(
        self, hierarchy_element: HierarchyElement, inject_el: BetterElement
    ) -> None:
        interactive_group = etree.SubElement(
            inject_el,
            "g",
            attrib={
                "class": "interactive",
                "id": self.hierarchy_highlight_element_id(hierarchy_element),
            },
        )

        hover_group = etree.SubElement(interactive_group, "g")
        ghost_group = etree.SubElement(
            interactive_group, "g", attrib={"pointer-events": "none"}
        )

        hierarchy_level = 0

        while hierarchy_element is not None:
            bbox = hierarchy_element.bbox.with_margin(10)
            bbox_group = ghost_group if hierarchy_level else hover_group

            etree.SubElement(
                bbox_group,
                "rect",
                attrib={
                    **bbox.to_svg_attribs(),
                    "fill": "#ffffff30",
                    "stroke": color_by_hierarchy_level[hierarchy_level],
                    "stroke-width": "3",
                    "opacity": "0.5",
                },
            )

            if not hierarchy_level:
                label = etree.SubElement(
                    ghost_group,
                    "text",
                    attrib=dict(
                        x=str(bbox.x),
                        y=str(bbox.y - 10),
                        style="fill: black;",
                    ),
                )
                label.text = hierarchy_element.description

                label_bg = deepcopy(label)
                label_bg.attrib["style"] = "stroke:white; stroke-width:0.8em;"
                ghost_group.insert(0, label_bg)

            hierarchy_element = hierarchy_element.parent
            hierarchy_level += 1

    def _inject_stylesheet(self, svg_root: etree.Element) -> None:
        style = etree.Element("style")
        style.text = textwrap.dedent(
            """
        .interactive {
            opacity: 0;
        }

        .interactive:hover {
            opacity: 100%;
        }
        """,
        )
        svg_root.insert(0, style)

    def _inject_hierarchy_visualization(
        self, hierarchy: HierarchyElement, root: BetterElement
    ) -> None:
        for hierarchy_element in hierarchy.flatten():
            if hierarchy_element is None:
                continue

            self._inject_shape_visualization(hierarchy_element, root)

    def write_svg(self, path: PathLike) -> None:
        self.svg.to_file(path)


class InteractivePenpotDesignVisualizer:
    def __init__(
        self,
        element: PenpotShapeElement | PenpotPageSVG,
        stroke_with: int = 3,
        add_bbox_overlay: bool = True,
    ) -> None:
        self.stroke_with = stroke_with
        self.add_bbox_overlay = add_bbox_overlay

        svg = element.to_svg()
        root = svg.dom.getroot()

        if isinstance(element, PenpotShapeElement):
            shapes = [element]
        elif isinstance(element, PenpotPageSVG):
            shapes = element.get_shape_elements_at_depth(0)
        else:
            raise TypeError(f"Unsupported element type: {type(element)}")

        # augment hierarchy
        self._inject_hierarchy_visualization(root, shapes)

        # create SVG with interactive elements
        self._inject_stylesheet(root)
        self.svg = svg

    def _bbox_to_svg_attribs(self, bbox: BoundingBox) -> dict[str, str]:
        return {
            "x": str(bbox.x),
            "y": str(bbox.y),
            "width": str(bbox.width),
            "height": str(bbox.height),
        }

    @staticmethod
    def shape_highlight_element_id(shape: PenpotShapeElement) -> str:
        return f"hierarchy_hl_for_{shape.shape_id}"

    def _inject_shape_visualization(
        self, shape: PenpotShapeElement, inject_el: BetterElement
    ) -> None:
        if shape.shape_id == "shape-4fa12080-0d58-80a3-8002-3a2344356e7c":
            print("foo")

        interactive_group = etree.SubElement(
            inject_el,
            "g",
            attrib={
                "class": "interactive",
                "id": self.shape_highlight_element_id(shape),
            },
        )

        hover_group = etree.SubElement(interactive_group, "g")
        ghost_group = etree.SubElement(
            interactive_group, "g", attrib={"pointer-events": "none"}
        )

        hierarchy_level = 0

        while shape is not None:
            if shape.type == PenpotShapeType.GROUP:
                shape = shape.get_parent_shape()
                continue

            # bbox = shape.get_default_view_box().with_margin(
            #     5 + hierarchy_level * self.stroke_with
            # )
            bbox = shape.get_default_view_box()
            bbox_group = ghost_group if hierarchy_level else hover_group

            etree.SubElement(
                bbox_group,
                "rect",
                attrib={
                    **bbox.to_svg_attribs(),
                    "fill": "#ffffff30" if self.add_bbox_overlay else "none",
                    "stroke": color_by_hierarchy_level[hierarchy_level],
                    "stroke-width": f"{self.stroke_with}",
                    "opacity": "0.5",
                },
            )

            if not hierarchy_level:
                label = etree.SubElement(
                    ghost_group,
                    "text",
                    attrib=dict(
                        x=str(bbox.x), y=str(bbox.y - 10), style="fill: black;"
                    ),
                )
                label.text = shape.name

                label_bg = deepcopy(label)
                label_bg.attrib["style"] = "stroke:white; stroke-width:0.8em;"
                ghost_group.insert(0, label_bg)

            shape = shape.get_parent_shape()
            hierarchy_level += 1

            return

    def _inject_stylesheet(self, svg_root: etree.Element) -> None:
        """
        self._inject_hierarchy_visualization(
                svg_root, shape.get_direct_children_shapes()
            )
        """
        style = etree.Element("style")
        style.text = textwrap.dedent(
            """
        .interactive {
            opacity: 0;
        }
        .interactive:hover {
            opacity: 100%;
        }
        """,
        )
        svg_root.insert(0, style)

    def _inject_hierarchy_visualization(
        self, svg_root: BetterElement, shapes: list[PenpotShapeElement]
    ) -> None:
        for shape in shapes:
            self._inject_shape_visualization(shape, svg_root)
            self._inject_hierarchy_visualization(
                svg_root, shape.get_direct_children_shapes()
            )

    def write_svg(self, path: PathLike) -> None:
        self.svg.to_file(path)


class InteractiveHTMLHierarchyVisualizer:
    def __init__(
        self,
        hierarchy_element: HierarchyElement,
        svg: SVG | None = None,
        svg_path: str | None = None,
        title: str = "Hierarchy Inspection",
    ):
<<<<<<< HEAD
        with open(
            os.path.join(top_level_directory, "resources", "hierarchy.html")
        ) as f:
            html_content = f.read()
=======
        assert count_not_none(svg, svg_path) == 1

>>>>>>> 875238c3
        jstree_data_dict = self._create_jstree_data_dict(hierarchy_element)

        svg_content = None
        if svg is not None:
            svg_content = svg.to_string()

        templates = Jinja2Templates(
            directory=os.path.join(top_level_directory, "resources", "jinja_templates")
        )
        response = templates.TemplateResponse(
            "hierarchy.html",
            {
                "title": title,
                "hierarchyData": json.dumps(jstree_data_dict),
                "svgFile": svg_path,
                "svgContent": svg_content,
                "request": None,
            },
        )
        html_content = response.body.decode("utf-8")
        self.html_content = html_content

    def _create_jstree_data_dict(self, hierarchy_element: HierarchyElement) -> dict:
        item_dict = {
            "text": hierarchy_element.description,
            "data": {
                "id": InteractiveSVGHierarchyVisualizer.hierarchy_highlight_element_id(
                    hierarchy_element,
                ),
            },
        }
        if hierarchy_element.children:
            item_dict["children"] = [
                self._create_jstree_data_dict(child)
                for child in hierarchy_element.children
            ]
        return item_dict

    def write_html(self, path: PathLike) -> None:
        with open(path, "w") as f:
            f.write(self.html_content)<|MERGE_RESOLUTION|>--- conflicted
+++ resolved
@@ -9,11 +9,13 @@
 
 from penai.config import top_level_directory
 from penai.hierarchy_generation.inference import HierarchyElement
-<<<<<<< HEAD
-from penai.svg import BoundingBox, PenpotPageSVG, PenpotShapeElement, PenpotShapeType
-=======
-from penai.svg import SVG, BoundingBox, PenpotShapeElement
->>>>>>> 875238c3
+from penai.svg import (
+    SVG,
+    BoundingBox,
+    PenpotPageSVG,
+    PenpotShapeElement,
+    PenpotShapeType,
+)
 from penai.types import PathLike
 from penai.xml import BetterElement
 
@@ -243,10 +245,9 @@
             return
 
     def _inject_stylesheet(self, svg_root: etree.Element) -> None:
-        """
-        self._inject_hierarchy_visualization(
-                svg_root, shape.get_direct_children_shapes()
-            )
+        """self._inject_hierarchy_visualization(
+            svg_root, shape.get_direct_children_shapes()
+        ).
         """
         style = etree.Element("style")
         style.text = textwrap.dedent(
@@ -282,15 +283,13 @@
         svg_path: str | None = None,
         title: str = "Hierarchy Inspection",
     ):
-<<<<<<< HEAD
         with open(
             os.path.join(top_level_directory, "resources", "hierarchy.html")
         ) as f:
             html_content = f.read()
-=======
+
         assert count_not_none(svg, svg_path) == 1
 
->>>>>>> 875238c3
         jstree_data_dict = self._create_jstree_data_dict(hierarchy_element)
 
         svg_content = None
