import abc
import io
import time
<<<<<<< HEAD
from collections.abc import Callable, Iterator
from contextlib import contextmanager
from dataclasses import dataclass
from functools import wraps
=======
from collections.abc import Generator
from contextlib import contextmanager
>>>>>>> f5743b67
from pathlib import Path
from typing import ParamSpec, Self, TypedDict, TypeVar, Unpack, cast

import resvg_py
from PIL import Image
from selenium.webdriver.common.by import By
from selenium.webdriver.remote.webdriver import WebDriver

from penai.svg import SVG, BoundingBox
from penai.types import PathLike
from penai.utils.svg import image_from_bytes, temp_file_for_content
from penai.utils.web_drivers import create_chrome_web_driver


@dataclass
class RenderArtifacts:
    bounding_boxes: dict[str, BoundingBox] | None = None


@dataclass
class RenderResult:
    def __init__(self, image: Image.Image, **artefacts):
        self.image = image
        self.artefacts = RenderArtifacts(**artefacts)

    image: Image.Image
    artefacts: RenderArtifacts


class BaseSVGRenderer(abc.ABC):
    """Base class for SVG renderers.

    We distinguish between the representation of SVGs given by their content and as a file,
    since SVG engines could inherently work with either representation.
    """

    SUPPORTS_ALPHA: bool

    @abc.abstractmethod
    def render_svg_string(
        self,
        svg_string: str,
        width: int | None = None,
        height: int | None = None,
    ) -> RenderResult:
        pass

    @abc.abstractmethod
    def render_svg(
        self,
        svg: SVG,
        width: int | None = None,
        height: int | None = None,
    ) -> Image.Image:
        pass

    @abc.abstractmethod
    def render_svg_file(
        self,
        svg_path: PathLike,
        width: int | None = None,
        height: int | None = None,
    ) -> RenderResult:
        pass

    # meant to be overridden if necessary
    def teardown(self) -> None:  # noqa: B027
        pass


Param = ParamSpec("Param")
RetType = TypeVar("RetType")


class WebDriverSVGRendererParams(TypedDict, total=False):
    wait_time: float | None


class WebDriverSVGRenderer(BaseSVGRenderer):
    SUPPORTS_ALPHA = False

    def __init__(self, webdriver: WebDriver, wait_time: float | None = None):
        self.web_driver = webdriver
        self.wait_time = wait_time

    @classmethod
    @contextmanager
    def create_chrome_renderer(
        cls,
        **kwargs: Unpack[WebDriverSVGRendererParams],
    ) -> Iterator[Self]:
        """Instantiate an SVG renderer using a headless Chrome instance."""
        with create_chrome_web_driver() as driver:
            yield cls(driver, **kwargs)

    def _get(self, url: str) -> None:
        # It's not totally clear when an explicit wait time is needed.
        # For the Chrome web driver, get() seems to be blocking until the page is loaded
        # but this might be different for other web drivers or if external resources are loaded
        # in an asynchronous fashion.
        if self.wait_time:
            time.sleep(self.wait_time)

<<<<<<< HEAD
        # Determine the size of the SVG element and set the window size accordingly
        root_bbox = BoundingBox.from_dom_rect(
=======
        self.web_driver.get(url)

    def _dim_to_css(self, dim: int | None) -> str:
        # Note that contrary to common believe, a "px" does not necessarily correspond to a physical pixel
        # but is defined to correspond to 1/96th of an inch. However, under normal circumstances, this will
        # correspond to a physical pixel in typical desktop environments.
        return f"{dim}px" if dim is not None else "auto"

    def _render_svg(
        self,
        svg_path: str,
        width: int | None,
        height: int | None,
    ) -> Image.Image:
        self._get(svg_path)

        # At this point, the SVG will have been rendered and have the dimensions as specified by
        # the width and height attributes of the <svg>-element or corresponding to the default
        # size of the browser window if width and height are set to "100%" or not specified.
        # Since the size of the browser window might be too small not, we have to determine the necessary
        # size and set it accordingly.

        # If `width` or/and `height` are provided, we first set the element dimensions to the provided values
        # and then resize the window to the actual size of the SVG element.
        # Otherwise we will try to infer a default size from the SVG's view box.
        if width or height:
            style = f"width: {self._dim_to_css(width)}; height: {self._dim_to_css(height)};"
            self.web_driver.execute_script(
                f"document.querySelector('svg').setAttribute('style', '{style}');",
            )
        else:
            view_box = SVG.from_file(svg_path).get_view_box()
            self.web_driver.set_window_size(view_box.width, view_box.height)

        bbox = BoundingBox.from_dom_rect(
>>>>>>> f5743b67
            self.web_driver.execute_script(
                "return document.querySelector('svg').getBoundingClientRect();",
            ),
        )

<<<<<<< HEAD
        assert (
            root_bbox.x >= 0 and root_bbox.y >= 0
        ), f"Bounding box origin should be non-negative, got ({root_bbox.x}, {root_bbox.y})"

        self.web_driver.set_window_size(root_bbox.x + root_bbox.width, root_bbox.y + root_bbox.height)
=======
        # Set the window size to the size of the SVG element, assuming that it is placed at the origin.
        # We add a small buffer to the window size to account for margins, scrollbars, etc.
        self.web_driver.set_window_size(bbox.width + 32, bbox.height + 32)
>>>>>>> f5743b67

        svg_el = self.web_driver.find_element(By.CSS_SELECTOR, "svg")

<<<<<<< HEAD
    def _render_svg(self, svg_path: str) -> RenderResult:
        self._open_svg(svg_path)

        # TODO: put this into a JS file and just load it here
        bboxes_result = self.web_driver.execute_script("""
            return Object.fromEntries(
                Array.from(
                    document.querySelectorAll('[id]')).map(el => [
                        el.id, el.getBoundingClientRect()
                    ]
                )
            );
        """)

        bboxes = {
            element_id: BoundingBox.from_dom_rect(bbox)
            for element_id, bbox in bboxes_result.items()
        }

        buffer = io.BytesIO(self.web_driver.get_screenshot_as_png())
=======
        buffer = io.BytesIO(svg_el.screenshot_as_png)
>>>>>>> f5743b67
        buffer.seek(0)

        image = Image.open(buffer).convert("RGB")

        return RenderResult(image=image, bounding_boxes=bboxes)

    def render_svg_string(
        self,
        svg_string: str,
        width: int | None = None,
        height: int | None = None,
    ) -> RenderResult:
        """Render the content of an SVG file to an image.

        :param svg_string: The content of the SVG file to render.
        :param width: The width of the rendered image. Currently not supported.
        :param height: The height of the rendered image. Currently not supported.
        """
        with temp_file_for_content(svg_string, extension=".svg") as path:
            return self._render_svg(
                path.absolute().as_uri(),
                width=width,
                height=height,
            )

    def render_svg(
        self,
        svg: SVG,
        width: int | None = None,
        height: int | None = None,
    ) -> Image.Image:
        return self.render_svg_string(svg.to_string(), width=width, height=height)

    def render_svg_file(
        self,
        svg_path: PathLike,
        width: int | None = None,
        height: int | None = None,
    ) -> RenderResult:
        """Render an SVG file to an image.

        :param svg_path: Path to the SVG file to render.
        :param width: The width of the rendered image. Currently not supported.
        :param height: The height of the rendered image. Currently not supported.
        """
        return self.render_svg_string(
            Path(svg_path).read_text(),
            width=width,
            height=height,
        )


class ResvgRenderer(BaseSVGRenderer):
    SUPPORTS_ALPHA = True

    def __init__(self, inline_linked_images: bool = True, dpi: int | None = None):
        self.inline_linked_images = inline_linked_images
        self.dpi = dpi

    def render_svg_string(
        self,
        svg_string: str,
        width: int | None = None,
        height: int | None = None,
<<<<<<< HEAD
    ) -> RenderResult:
=======
    ) -> Image.Image:
        svg = SVG.from_string(svg_string)

>>>>>>> f5743b67
        if self.inline_linked_images:
            svg.inline_images()

        if width or height:
            svg.set_dimensions(width=width, height=height)

        svg_string = svg.to_string()

        # resvg_py.svg_to_bytes seem to be have a wrong type hint as itr
        # returns a list of ints while it's annotated to return list[bytes]
<<<<<<< HEAD
        image = image_from_bytes(
            bytes(cast(list[int], resvg_py.svg_to_bytes(svg_string=svg_string))),
        )

        return RenderResult(image=image)

    @_size_arguments_not_supported
=======
        result = cast(
            list[int],
            resvg_py.svg_to_bytes(
                svg_string=svg_string,
                width=width,
                height=height,
                dpi=self.dpi,
            ),
        )

        return image_from_bytes(bytes(result))

>>>>>>> f5743b67
    def render_svg_file(
        self,
        svg_path: PathLike,
        width: int | None = None,
        height: int | None = None,
    ) -> Image.Image:
        svg_string = Path(svg_path).read_text()
        return self.render_svg_string(svg_string, width=width, height=height)

    def render_svg(
        self,
        svg: SVG,
        width: int | None = None,
        height: int | None = None,
    ) -> Image.Image:
        return self.render_svg_string(svg.to_string(), width=width, height=height)<|MERGE_RESOLUTION|>--- conflicted
+++ resolved
@@ -1,15 +1,9 @@
 import abc
 import io
 import time
-<<<<<<< HEAD
-from collections.abc import Callable, Iterator
+from collections.abc import Iterator
 from contextlib import contextmanager
 from dataclasses import dataclass
-from functools import wraps
-=======
-from collections.abc import Generator
-from contextlib import contextmanager
->>>>>>> f5743b67
 from pathlib import Path
 from typing import ParamSpec, Self, TypedDict, TypeVar, Unpack, cast
 
@@ -31,12 +25,12 @@
 
 @dataclass
 class RenderResult:
-    def __init__(self, image: Image.Image, **artefacts):
+    def __init__(self, image: Image.Image, **artifacts):
         self.image = image
-        self.artefacts = RenderArtifacts(**artefacts)
+        self.artefacts = RenderArtifacts(**artifacts)
 
     image: Image.Image
-    artefacts: RenderArtifacts
+    artifacts: RenderArtifacts
 
 
 class BaseSVGRenderer(abc.ABC):
@@ -91,9 +85,10 @@
 class WebDriverSVGRenderer(BaseSVGRenderer):
     SUPPORTS_ALPHA = False
 
-    def __init__(self, webdriver: WebDriver, wait_time: float | None = None):
+    def __init__(self, webdriver: WebDriver, wait_time: float | None = None, infer_bounding_boxes: bool = False):
         self.web_driver = webdriver
         self.wait_time = wait_time
+        self.infer_bounding_boxes = infer_bounding_boxes
 
     @classmethod
     @contextmanager
@@ -113,10 +108,6 @@
         if self.wait_time:
             time.sleep(self.wait_time)
 
-<<<<<<< HEAD
-        # Determine the size of the SVG element and set the window size accordingly
-        root_bbox = BoundingBox.from_dom_rect(
-=======
         self.web_driver.get(url)
 
     def _dim_to_css(self, dim: int | None) -> str:
@@ -124,6 +115,22 @@
         # but is defined to correspond to 1/96th of an inch. However, under normal circumstances, this will
         # correspond to a physical pixel in typical desktop environments.
         return f"{dim}px" if dim is not None else "auto"
+
+    def _infer_bounding_boxes(self) -> dict[str, BoundingBox]:
+        bboxes_result = self.web_driver.execute_script("""
+            return Object.fromEntries(
+                Array.from(
+                    document.querySelectorAll('[id]')).map(el => [
+                        el.id, el.getBoundingClientRect()
+                    ]
+                )
+            );
+        """)
+
+        return {
+            element_id: BoundingBox.from_dom_rect(bbox)
+            for element_id, bbox in bboxes_result.items()
+        }
 
     def _render_svg(
         self,
@@ -152,55 +159,28 @@
             self.web_driver.set_window_size(view_box.width, view_box.height)
 
         bbox = BoundingBox.from_dom_rect(
->>>>>>> f5743b67
             self.web_driver.execute_script(
                 "return document.querySelector('svg').getBoundingClientRect();",
             ),
         )
 
-<<<<<<< HEAD
-        assert (
-            root_bbox.x >= 0 and root_bbox.y >= 0
-        ), f"Bounding box origin should be non-negative, got ({root_bbox.x}, {root_bbox.y})"
-
-        self.web_driver.set_window_size(root_bbox.x + root_bbox.width, root_bbox.y + root_bbox.height)
-=======
         # Set the window size to the size of the SVG element, assuming that it is placed at the origin.
         # We add a small buffer to the window size to account for margins, scrollbars, etc.
         self.web_driver.set_window_size(bbox.width + 32, bbox.height + 32)
->>>>>>> f5743b67
 
         svg_el = self.web_driver.find_element(By.CSS_SELECTOR, "svg")
 
-<<<<<<< HEAD
-    def _render_svg(self, svg_path: str) -> RenderResult:
-        self._open_svg(svg_path)
-
-        # TODO: put this into a JS file and just load it here
-        bboxes_result = self.web_driver.execute_script("""
-            return Object.fromEntries(
-                Array.from(
-                    document.querySelectorAll('[id]')).map(el => [
-                        el.id, el.getBoundingClientRect()
-                    ]
-                )
-            );
-        """)
-
-        bboxes = {
-            element_id: BoundingBox.from_dom_rect(bbox)
-            for element_id, bbox in bboxes_result.items()
-        }
-
-        buffer = io.BytesIO(self.web_driver.get_screenshot_as_png())
-=======
+        artifacts = {}
+
+        if self.infer_bounding_boxes:
+            artifacts["bounding_boxes"] = self._infer_bounding_boxes()
+
         buffer = io.BytesIO(svg_el.screenshot_as_png)
->>>>>>> f5743b67
         buffer.seek(0)
 
         image = Image.open(buffer).convert("RGB")
 
-        return RenderResult(image=image, bounding_boxes=bboxes)
+        return RenderResult(image=image, **artifacts)
 
     def render_svg_string(
         self,
@@ -260,13 +240,9 @@
         svg_string: str,
         width: int | None = None,
         height: int | None = None,
-<<<<<<< HEAD
-    ) -> RenderResult:
-=======
     ) -> Image.Image:
         svg = SVG.from_string(svg_string)
 
->>>>>>> f5743b67
         if self.inline_linked_images:
             svg.inline_images()
 
@@ -277,15 +253,6 @@
 
         # resvg_py.svg_to_bytes seem to be have a wrong type hint as itr
         # returns a list of ints while it's annotated to return list[bytes]
-<<<<<<< HEAD
-        image = image_from_bytes(
-            bytes(cast(list[int], resvg_py.svg_to_bytes(svg_string=svg_string))),
-        )
-
-        return RenderResult(image=image)
-
-    @_size_arguments_not_supported
-=======
         result = cast(
             list[int],
             resvg_py.svg_to_bytes(
@@ -296,9 +263,8 @@
             ),
         )
 
-        return image_from_bytes(bytes(result))
-
->>>>>>> f5743b67
+        return RenderResult(image=image_from_bytes(bytes(result)))
+
     def render_svg_file(
         self,
         svg_path: PathLike,
