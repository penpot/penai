from copy import deepcopy
from dataclasses import dataclass, field
from functools import cache
from pathlib import Path
from typing import Self
from uuid import UUID

from lxml import etree

from penai.schemas import PenpotFileDetailsSchema, PenpotProjectManifestSchema
from penai.svg import SVG
from penai.types import PathLike
from penai.utils import read_json


@dataclass
class PenpotShape:
    name: str
    type: str
    node: etree.ElementBase
    children: list[Self] = field(default_factory=list)
    parent: Self | None = None


@dataclass
class PenpotContainer:
    # TODO: A Penpot container is a composition of objects, i.e. shapes.
    # For the sake of simplicity, we will just represent it by its plain SVG object.
    # objects: list[PenpotShape] = field(default_factory=list)
    svg: SVG


@dataclass
class PenpotComposition:
    container: PenpotContainer
    id: str
    name: str


@dataclass
class PenpotPage(PenpotComposition):
    @classmethod
    def from_file(cls, path: PathLike, name: str) -> Self:
        path = Path(path)
        container = PenpotContainer(svg=SVG.from_file(path))
        page_id = path.stem
        return cls(
            id=page_id,
            name=name,
            container=container,
        )

    @classmethod
    def from_dir(cls, page_id: str | UUID, name: str, file_root: Path) -> Self:
        page_path = (file_root / str(page_id)).with_suffix(".svg")
        container = PenpotContainer(svg=SVG.from_file(page_path))
        return cls(
            id=str(page_id),
            name=name,
            container=container,
        )


@dataclass
class Dimensions:
    width: float
    height: float

    def __post_init__(self) -> None:
        if self.width < 0 or self.height < 0:
            raise ValueError("Width and height must be non-negative")

    @classmethod
    def from_bbox(cls, left: float, top: float, right: float, bottom: float) -> Self:
        return cls(
            width=right - left,
            height=bottom - top,
        )

<<<<<<< HEAD
    def to_view_box(self) -> str:
        return f"0 0 {self.width} {self.height}"
=======
    @classmethod
    def from_viewbox_string(cls, view_box: str) -> Self:
        return cls.from_bbox(*map(float, view_box.split()))
>>>>>>> 046b6362


@dataclass
class PenpotComponent(PenpotComposition):
    dimensions: Dimensions

    def to_svg(self) -> SVG:
        # This function should eventually build an SVG from the component's
        # shape hierarchy. Since we currently represent a component by its raw
        # unprocessed SVG, we just copy the SVG DOM and place a component reference
        # to make it visible.
        svg = deepcopy(self.container.svg)
        svg_root = svg.dom.getroot()
        svg_root.append(
            etree.Element("use", {"href": f"#{self.id}"}),
        )
        svg_root.attrib['viewBox'] = self.dimensions.to_view_box()
        return svg


class PenpotComponentDict(dict[str, PenpotComponent]):
    def get_component_names(self) -> list[str]:
        return [component.name for component in self.values()]

    @cache
    def get_by_name(self, name: str) -> PenpotComponent:
        # This can definitely be implemented more efficiently but since the number
        # of components per file is typically very small, this shouldn't become
        # a bottleneck for now.
        for component in self.values():
            if component.name == name:
                return component
        raise KeyError(f"No component with name '{name}' not found")


class PenpotComponentsSVG(SVG):
    """Representing a collection of Penpot components, usually loaded from a file named `components.svg`."""

    @classmethod
    def from_penpot_file_dir(cls, file_dir: PathLike) -> Self:
        return cls.from_file(Path(file_dir) / "components.svg")

    def get_component_list(self) -> list[PenpotComponent]:
        # Yes, lxml's find/xpath is not compatible with its own datatypes.
        nsmap = self.dom.getroot().nsmap

        xpath_nsmap = dict(nsmap)
        xpath_nsmap[""] = xpath_nsmap.pop(None)

        component_symbols = self.dom.findall(
            "./defs/symbol",
            namespaces=xpath_nsmap,
        )

        components = []

        for symbol in component_symbols:
            view_box = symbol.get("viewBox")
            dimensions = Dimensions.from_viewbox_string(view_box)
            svg = SVG.from_root_element(
                symbol,
                nsmap=nsmap,
                svg_attribs=dict(
                    viewBox=view_box,
                ),
            )

            component = PenpotComponent(
                id=symbol.get("id"),
                name=symbol.find("./title", namespaces=xpath_nsmap).text,
                container=PenpotContainer(svg=svg),
                dimensions=dimensions,
            )

            components.append(component)

        return components

    # NOTE: if ever this is a bottleneck, we can avoid iterating twice
    def get_penpot_component_dict(self) -> PenpotComponentDict:
        return PenpotComponentDict(
            {component.id: component for component in self.get_component_list()},
        )


@dataclass
class PenpotFile:
    id: str
    name: str
    pages: dict[str, PenpotPage]
    components: PenpotComponentDict

    # TODO: Implement when needed
    # colors: list[PenpotColor]
    # mediaItems: list[PenpotMediaItem]
    # typography: list[PenpotTypography]

    @classmethod
    def from_schema_and_dir(cls, schema: PenpotFileDetailsSchema, file_dir: PathLike) -> Self:
        file_dir = Path(file_dir)
        if not file_dir.is_dir():
            raise ValueError(f"{file_dir=} is not a valid directory.")

        pages = {}
        components = PenpotComponentDict()

        for page_id in schema.pages:
            page_info = schema.pagesIndex[page_id]
            pages[page_id] = PenpotPage.from_dir(page_id, page_info.name, file_dir)

        if schema.hasComponents:
            components_svg = PenpotComponentsSVG.from_penpot_file_dir(file_dir)
            components = components_svg.get_penpot_component_dict()
        return cls(id=file_dir.stem, name=schema.name, pages=pages, components=components)


@dataclass
class PenpotProject:
    files: dict[str, PenpotFile] = field(default_factory=dict)

    def __str__(self) -> str:
        lines = []
        lines += ["Files: (name, id)"]

        for file in self.files.values():
            lines += [f"- {file.name} ({file.id})"]
            lines += ["  Pages: (name, id)"]
            for page in file.pages.values():
                lines += [f"  - {page.name} ({page.id})"]

            lines += ["  Components: (name, id)"]
            for component in file.components.values():
                lines += [f"  - {component.name} ({component.id})"]

        return "\n".join(lines)

    @classmethod
    def from_directory(cls, project_dir: PathLike) -> Self:
        project_dir = Path(project_dir)

        manifest = PenpotProjectManifestSchema(**read_json(project_dir / "manifest.json"))
        files = {}

        for file_id, file_schema in manifest.files.root.items():
            files[file_id] = PenpotFile.from_schema_and_dir(
                file_schema,
                project_dir / str(file_id),
            )

        return cls(files=files)<|MERGE_RESOLUTION|>--- conflicted
+++ resolved
@@ -77,14 +77,12 @@
             height=bottom - top,
         )
 
-<<<<<<< HEAD
-    def to_view_box(self) -> str:
+    @classmethod
+    def from_view_box_string(cls, view_box: str) -> Self:
+        return cls.from_bbox(*map(float, view_box.split()))
+
+    def to_view_box_string(self) -> str:
         return f"0 0 {self.width} {self.height}"
-=======
-    @classmethod
-    def from_viewbox_string(cls, view_box: str) -> Self:
-        return cls.from_bbox(*map(float, view_box.split()))
->>>>>>> 046b6362
 
 
 @dataclass
