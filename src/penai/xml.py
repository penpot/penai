--- conflicted
+++ resolved
@@ -68,15 +68,6 @@
         if None in nsmap:
             nsmap["default"] = nsmap.pop(None)
 
-<<<<<<< HEAD
-        for key, _val in nsmap.items():
-            if key.startswith("ns"):
-                from lxml import etree
-
-                print(etree.tostring(self))
-
-=======
->>>>>>> a2c73ea9
         return nsmap
 
     @override
