--- conflicted
+++ resolved
@@ -31,19 +31,14 @@
 
 
 @pytest.fixture(scope="session")
-<<<<<<< HEAD
 def example_png_path(resources_path: Path) -> Path:
-=======
-def example_png(resources_path: Path) -> Path:
->>>>>>> c78379a1
     return resources_path / "example.png"
 
 
 @pytest.fixture(scope="session")
-<<<<<<< HEAD
 def page_example_svg_path(resources_path: Path) -> Path:
     return resources_path / "page_example.svg"
-=======
+
+
 def log_dir() -> Path:
-    return existing_path("test/log")
->>>>>>> c78379a1
+    return existing_path("test/log")