<<<<<<< HEAD
=======
from pathlib import Path

import matplotlib.pyplot as plt
import numpy as np
>>>>>>> 69cddca3
import pytest
from selenium.webdriver.remote.webdriver import WebDriver

from penai.registries.projects import SavedPenpotProject
from penai.render import BaseSVGRenderer
from penai.svg import PenpotPageSVG, PenpotShapeElement


@pytest.fixture()
def penpot_page_svg(page_example_svg_path: str) -> PenpotPageSVG:
    return PenpotPageSVG.from_file(page_example_svg_path)


@pytest.fixture()
def penpot_shape_el(penpot_page_svg: PenpotPageSVG) -> PenpotShapeElement:
    return penpot_page_svg.get_shape_elements_at_depth(1)[0]


class TestPenpotPage:
    @staticmethod
    def test_shapes_loaded(penpot_page_svg: PenpotPageSVG) -> None:
        assert penpot_page_svg.max_shape_depth > 1

    @staticmethod
    def test_printing_no_exception(penpot_page_svg: PenpotPageSVG) -> None:
        penpot_page_svg.pprint_hierarchy()

    @staticmethod
    def test_parent_child_shapes_basics(penpot_page_svg: PenpotPageSVG) -> None:
        root_shape_els = penpot_page_svg.get_shape_elements_at_depth(0)
        leaves_subset = penpot_page_svg.get_shape_elements_at_depth(
            penpot_page_svg.max_shape_depth,
        )
        for root in root_shape_els:
            assert root.get_parent_shape() is None
            for child in root.get_direct_children_shapes():
                assert child.get_parent_shape() == root
        for leaf in leaves_subset:
            assert not leaf.get_all_children_shapes()
            assert not leaf.get_direct_children_shapes()
            assert leaf.get_parent_shape() is not None
            assert leaf in leaf.get_parent_shape().get_all_children_shapes()

    @staticmethod
    def test_penpot_page_svg_bbox_derivation(
        penpot_page_svg: PenpotPageSVG,
        chrom_web_driver: WebDriver,
    ) -> None:
        penpot_page_svg.retrieve_and_set_view_boxes_for_shape_elements(chrom_web_driver)
        shapes = penpot_page_svg.penpot_shape_elements

        for shape in shapes:
            bbox = shape.get_default_view_box()

            assert bbox is not None

            # BBoxes can (probably) be of zero size but not of negative dimensions
            assert bbox.width >= 0
            assert bbox.height >= 0

    # a small integration test
    @staticmethod
    def test_individual_vs_page_based_viewbox(
        penpot_page_svg: PenpotPageSVG,
        penpot_shape_el: PenpotShapeElement,
        chrom_web_driver: WebDriver,
    ) -> None:
        with pytest.raises(ValueError):
            # bbox not set yet, retrieving causes error
            penpot_shape_el.get_default_view_box()

        # computing viewbox individually for the shape by rendering
        original_shape_bbox = penpot_shape_el.get_default_view_box(chrom_web_driver)

        # computing viewbox for all shapes in the page
        penpot_page_svg.retrieve_and_set_view_boxes_for_shape_elements(
            chrom_web_driver, show_progress=False,
        )
        shape_from_page = penpot_page_svg.get_shape_by_id(penpot_shape_el.shape_id)

        # shape elements should be equal
        assert penpot_shape_el == shape_from_page
        # explicitly checking viewboxes that were retrieved in different ways
        assert penpot_shape_el.get_default_view_box() == original_shape_bbox

        assert penpot_shape_el.to_svg().get_view_box() == original_shape_bbox

    @staticmethod
    def test_removing_shapes_without_content(
        example_project: SavedPenpotProject,
        chrome_svg_renderer: BaseSVGRenderer,
        log_dir: Path,
    ) -> None:
        # TODO: this adds a relatively large overhead to the tests.
        # We should consider reducing the number of files or pages we test on.
        for file in example_project.load().files.values():
            for page in file.pages.values():
                shapes_before = list(page.svg.penpot_shape_elements)
                img_before = chrome_svg_renderer.render_svg(page.svg, width=2000)

                page.svg.remove_elements_with_no_visible_content()

                shapes_after = list(page.svg.penpot_shape_elements)

                assert len(shapes_before) >= len(shapes_after)

                img_after = chrome_svg_renderer.render_svg(page.svg, width=2000)

                img_before_arr = np.array(img_before) / 255.0
                img_after_arr = np.array(img_after) / 255.0

                if not np.allclose(img_before_arr, img_after_arr, atol=0.5):
                    fig, (before_ax, after_ax, diff_ax) = plt.subplots(1, 3, figsize=(40, 10))

                    before_ax.imshow(img_before)
                    before_ax.set_title("Before")

                    after_ax.imshow(img_after)
                    after_ax.set_title("After")

                    diff = abs(img_before_arr - img_after_arr)

                    diff_ax.imshow(diff)
                    diff_ax.set_title("Diff")

                    fig.savefig(
                        save_path := (
                            log_dir
                            / f"removing_shapes_without_content_{example_project.name}.png"
                        ),
                        bbox_inches='tight',
                        dpi=400,
                    )

                    raise AssertionError(
                        f"Images do not match. Max diff of {np.max(diff)} between the two versions. Saved to file://{save_path} for visual inspection.",
                    )<|MERGE_RESOLUTION|>--- conflicted
+++ resolved
@@ -1,10 +1,7 @@
-<<<<<<< HEAD
-=======
 from pathlib import Path
 
 import matplotlib.pyplot as plt
 import numpy as np
->>>>>>> 69cddca3
 import pytest
 from selenium.webdriver.remote.webdriver import WebDriver
 
