--- conflicted
+++ resolved
@@ -100,26 +100,18 @@
     ) -> Iterable[tuple[np.ndarray, np.ndarray]]:
         for file in project.files.values():
             for page in file.pages.values():
-<<<<<<< HEAD
                 shapes_before = list(page.svg.penpot_shape_elements)
 
                 img_before = renderer.render_svg(page.svg, width=self.RENDER_WIDTH).image
-=======
-                img_before = renderer.render_svg(page.svg, width=self.RENDER_WIDTH)
->>>>>>> a2c73ea9
 
                 if hook(file, page) is False:
                     continue
 
-<<<<<<< HEAD
                 shapes_after = list(page.svg.penpot_shape_elements)
 
                 assert len(shapes_before) >= len(shapes_after)
 
                 img_after = renderer.render_svg(page.svg, width=self.RENDER_WIDTH).image
-=======
-                img_after = renderer.render_svg(page.svg, width=self.RENDER_WIDTH)
->>>>>>> a2c73ea9
 
                 img_before_arr = np.array(img_before) / 255.0
                 img_after_arr = np.array(img_after) / 255.0
@@ -166,11 +158,6 @@
             renderer,
             hook,
         ):
-<<<<<<< HEAD
-            # Even though the underlying SVGs have the perfectly same visible content, they still
-            # might produc
-=======
->>>>>>> a2c73ea9
             if not np.allclose(img_before, img_after, atol=0.02):
                 self._save_diff_fig(
                     img_before,
